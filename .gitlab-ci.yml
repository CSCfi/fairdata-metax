workflow:
  rules:
    - if: $CI_COMMIT_BRANCH =~ /^(demo|stable|staging|test)$/
    - if: $CI_PIPELINE_SOURCE == "merge_request_event" && $CI_MERGE_REQUEST_SOURCE_BRANCH_NAME !~ /^(demo|master|stable|staging|test)$/

stages:
  - clean_build
  - deploy
  - test
  - update
  - clean_env

integration_test:
  stage: test
  tags:
    - docker
  image:
    name: python:3.8
  services:
    - postgres:9.6
    - rabbitmq:3
    - redis:latest
    - name: elasticsearch:7.9.2
      alias: elasticsearch
      command: [ "bin/elasticsearch", "-Expack.security.enabled=false", "-Ediscovery.type=single-node" ]
  variables:
    POSTGRES_USER: metax_user
    POSTGRES_PASSWORD: password
    POSTGRES_DB: metax_db
    METAX_DATABASE: metax_db
    METAX_DATABASE_PASSWORD: password
    METAX_DATABASE_USER: metax_user
    METAX_DATABASE_HOST: postgres
    ELASTIC_SEARCH_HOSTS: elasticsearch
    RABBIT_MQ_HOSTS: rabbitmq
    REDIS_HOST: redis
    REDIS_PORT: 6379
    DJANGO_SECRET_KEY: django-insecure-22388&4#2_#u0e%$%!)5vo3mpys)#f7@vsk9az354!jgze--&e
    DJANGO_ENV: unittests
  environment: $CI_COMMIT_REF_NAME
  script:
    - apt-get update && apt-get install -y xqilla libxerces-c-dev build-essential libssl-dev libffi-dev python-dev libxqilla-dev
    - mkdir -p /var/log/metax-api/errors
    - pip install -r requirements.txt
    - cd src
    - python manage.py first_time_setup
    - coverage run manage.py test --parallel
    - coverage combine
    - coverage report -m
    - coverage xml
  artifacts:
    reports:
      cobertura: src/coverage.xml
    paths:
      - src/coverage.xml

clean_gitlab_env:
  stage: clean_env
  variables:
    GIT_STRATEGY: none
  environment:
    name: $CI_COMMIT_REF_NAME
    action: stop
  script:
    - echo "Cleaning deleted branches from environments"
  rules:
<<<<<<< HEAD
    - if: $CI_PIPELINE_SOURCE == "merge_request_event"
      when: never
    - when: manual
=======
    - if: $CI_PIPELINE_SOURCE == "merge_request_event" && $CI_MERGE_REQUEST_SOURCE_BRANCH_NAME !~ /^(demo|master|stable|staging|test)$/
      when: never
    - when: manual

deploy:
  stage: deploy
  environment: $CI_COMMIT_REF_NAME
  script:
    - ansible-playbook -i $ANSIBLE_INVENTORY $DEPLOY_PLAYBOOK --vault-id $ANSIBLE_VAULT_FILE -e "build_id=$CI_COMMIT_REF_SLUG repo_version=$CI_COMMIT_REF_NAME"
  rules:
    - if: $CI_COMMIT_BRANCH =~ /^(demo|master|stable|staging|test)$/
      when: always
>>>>>>> 0091cc13

update_metax:
  stage: update
  environment: $CI_COMMIT_REF_NAME
  script:
    - ansible-playbook -i $ANSIBLE_INVENTORY $UPDATE_PROXY_PLAYBOOK --vault-id $ANSIBLE_VAULT_FILE -e "build_id=$CI_COMMIT_REF_SLUG repo_version=$CI_COMMIT_REF_NAME"
    - ansible-playbook -i $ANSIBLE_INVENTORY $MANAGE_PLAYBOOK --vault-id $ANSIBLE_VAULT_FILE -e "build_id=$CI_COMMIT_REF_SLUG repo_version=$CI_COMMIT_REF_NAME"
  rules:
    - if: $CI_COMMIT_BRANCH =~ /^(demo|stable|staging|test)$/
      when: always
    - when: never

clean_previous_build:
  stage: clean_build
  environment: $CI_COMMIT_REF_NAME
  script:
    - ansible-playbook -i $ANSIBLE_INVENTORY $DELETE_PLAYBOOK --vault-id $ANSIBLE_VAULT_FILE -e "build_id=$CI_COMMIT_REF_SLUG repo_version=$CI_COMMIT_REF_NAME"
  rules:
    - if: $CI_COMMIT_BRANCH =~ /^(staging|test|stable)$/
      when: always

sonarqube-check:
  tags: 
    - docker
  stage: test
  image: 
    name: sonarsource/sonar-scanner-cli:latest
    entrypoint: [""]
  variables:
    SONAR_USER_HOME: "${CI_PROJECT_DIR}/.sonar"  # Defines the location of the analysis task cache
    GIT_DEPTH: "0"  # Tells git to fetch all the branches of the project, required by the analysis task
  cache:
    key: "${CI_JOB_NAME}"
    paths:
      - .sonar/cache
  script: 
    - sonar-scanner
  allow_failure: true
  needs:
    - job: integration_test
      artifacts: true
  only:
    - merge_requests
    - master
    - test
    - staging<|MERGE_RESOLUTION|>--- conflicted
+++ resolved
@@ -64,11 +64,6 @@
   script:
     - echo "Cleaning deleted branches from environments"
   rules:
-<<<<<<< HEAD
-    - if: $CI_PIPELINE_SOURCE == "merge_request_event"
-      when: never
-    - when: manual
-=======
     - if: $CI_PIPELINE_SOURCE == "merge_request_event" && $CI_MERGE_REQUEST_SOURCE_BRANCH_NAME !~ /^(demo|master|stable|staging|test)$/
       when: never
     - when: manual
@@ -81,7 +76,6 @@
   rules:
     - if: $CI_COMMIT_BRANCH =~ /^(demo|master|stable|staging|test)$/
       when: always
->>>>>>> 0091cc13
 
 update_metax:
   stage: update
