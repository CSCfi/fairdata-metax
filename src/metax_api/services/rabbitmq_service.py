--- conflicted
+++ resolved
@@ -135,15 +135,11 @@
                 finally:
                     channel.basic_ack(method.delivery_tag)
             try:
-<<<<<<< HEAD
-                ApiError.objects.bulk_create(errors, batch_size=5000)
-=======
                 # ApiError.objects.bulk_create(errors, batch_size=5000)
                 now = datetime.now()
                 tz_aware = parse_timestamp_string_to_tz_aware_datetime(datetime_to_str(now))
                 with open(f"/var/log/metax-api/errors/api-errors/{tz_aware}") as out:
                     serializers.serialize("json", errors, stream=out)
->>>>>>> 8aef898b
             except DatabaseError as e:
                 _logger.error("cannot create API Error. Discarding..")
                 _logger.error(f"error: {e}")
