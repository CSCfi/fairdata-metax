--- conflicted
+++ resolved
@@ -6,12 +6,6 @@
 
 from django.db import connection
 from django.http import Http404
-<<<<<<< HEAD
-from metax_api.exceptions import Http400
-from metax_api.models import Directory, File
-from rest_framework.serializers import ValidationError
-
-=======
 from rest_framework import status
 from rest_framework.response import Response
 from rest_framework.serializers import ValidationError
@@ -19,7 +13,6 @@
 from metax_api.exceptions import Http400
 from metax_api.models import CatalogRecord, Directory, File
 from metax_api.utils import RabbitMQ
->>>>>>> 7e711927
 from .common_service import CommonService
 
 _logger = logging.getLogger(__name__)
