--- conflicted
+++ resolved
@@ -336,14 +336,9 @@
                     # raise 400 instead of 404, to distinguish from the error
                     # 'directory not found', which raises a 404
                     raise ValidationError({
-<<<<<<< HEAD
                         'detail': [
                             'record with metadata_version_identifier %s does not exist' % metadata_version_identifier
                         ]
-=======
-                        'detail': ['record with metadata_version_identifier %s does not exist'
-                                   % metadata_version_identifier]
->>>>>>> bd2a7774
                     })
         else:
             cr_id = None
