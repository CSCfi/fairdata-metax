--- conflicted
+++ resolved
@@ -611,14 +611,11 @@
                 dirs, files = cls.dp.paginate_directory_data(None, files, request)
                 return cls.dp.get_paginated_response(files)
             return files
-<<<<<<< HEAD
 
         exclude_id = False
         if (recursive or not_cr_id) and directory_fields and 'id' not in directory_fields:
             exclude_id = True
             directory_fields.append('id')
-=======
->>>>>>> 62b1df9a
 
         contents = cls._get_directory_contents(
             directory['id'],
@@ -818,10 +815,7 @@
 
         if paginate and not recursive:
             dirs, files = cls.dp.paginate_directory_data(dirs, files, request)
-<<<<<<< HEAD
-
-=======
->>>>>>> 62b1df9a
+
         from metax_api.api.rest.base.serializers import LightDirectorySerializer
         contents = { 'directories': LightDirectorySerializer.serialize(dirs) }
 
@@ -918,13 +912,8 @@
                 """
             with connection.cursor() as cr:
                 sql_select_dirs_for_cr = sql_select_dirs_for_cr.format(directory_fields_string_sql, dir_name_sql)
-<<<<<<< HEAD
                 sql_params = [directory_id, directory_name, id] if directory_name and not not_cr_id \
                     else [directory_id, id]
-=======
-                sql_params = [directory_id, directory_name, cr_id] if directory_name and not not_cr_id \
-                    else [directory_id, cr_id]
->>>>>>> 62b1df9a
                 cr.execute(sql_select_dirs_for_cr, sql_params)
 
                 dirs = [dict(zip(directory_fields, row)) for row in cr.fetchall()]
