--- conflicted
+++ resolved
@@ -22,16 +22,11 @@
             if hasattr(instance, 'date_modified'):
                 instance.date_modified = instance.date_modified.strftime("%m/%d/%Y, %H:%M:%S")
             instance = model_to_dict(instance)
-<<<<<<< HEAD
-            deleted_object_json = json.dumps(instance, cls=DjangoJSONEncoder)
-            DeletedObject.objects.create(model_name=model_type, object_data=deleted_object_json)
-=======
             if settings.ENABLE_DELETED_OBJECTS_SAVING:
                 deleted_object_json = json.dumps(instance, cls=DjangoJSONEncoder)
                 DeletedObject.objects.create(model_name=model_type, object_data=deleted_object_json)
             else:
                 _logger.info(str(instance))
->>>>>>> 8aef898b
         except Exception as e:
             _logger.error("cannot save Deleted Object. Discarding..")
             _logger.debug(f"error: {e}")