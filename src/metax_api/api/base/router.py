"""metax_api URL Configuration

The `urlpatterns` list routes URLs to views. For more information please see:
    https://docs.djangoproject.com/en/1.11/topics/http/urls/
Examples:
Function views
    1. Add an import:  from my_app import views
    2. Add a URL to urlpatterns:  url(r'^$', views.home, name='home')
Class-based views
    1. Add an import:  from other_app.views import Home
    2. Add a URL to urlpatterns:  url(r'^$', Home.as_view(), name='home')
Including another URLconf
    1. Import the include() function: from django.conf.urls import url, include
    2. Add a URL to urlpatterns:  url(r'^blog/', include('blog.urls'))
"""
<<<<<<< HEAD
from rest_framework.routers import DefaultRouter, Route
from .views import FileViewSet, DatasetViewSet, DatasetCatalogViewSet, ContractViewSet
=======
from rest_framework.routers import DefaultRouter
from .views import FileViewSet, DatasetViewSet, DataCatalogViewSet, ContractViewSet
>>>>>>> 79a1a396

class CustomRouter(DefaultRouter):

    """
    Override default router to allow PUT and PATCH methods in resource list url
    """

    def __init__(self, *args, **kwargs):
        self.routes.pop(0)
        self.routes.insert(0, Route(
            url=r'^{prefix}{trailing_slash}$',
            mapping={
                'get': 'list',                  # original
                'post': 'create',               # original
                'put': 'update_bulk',           # custom
                'patch': 'partial_update_bulk', # custom
                'delete': 'destroy_bulk'        # custom
            },
            name='{basename}-list',
            initkwargs={'suffix': 'List'}
        ))
        super(CustomRouter, self).__init__(*args, **kwargs)

router = CustomRouter(trailing_slash=False)
router.register(r'contracts/?', ContractViewSet)
router.register(r'datasets/?', DatasetViewSet)
router.register(r'datacatalogs/?', DataCatalogViewSet)
router.register(r'files/?', FileViewSet)

api_urlpatterns = router.urls<|MERGE_RESOLUTION|>--- conflicted
+++ resolved
@@ -13,13 +13,8 @@
     1. Import the include() function: from django.conf.urls import url, include
     2. Add a URL to urlpatterns:  url(r'^blog/', include('blog.urls'))
 """
-<<<<<<< HEAD
 from rest_framework.routers import DefaultRouter, Route
-from .views import FileViewSet, DatasetViewSet, DatasetCatalogViewSet, ContractViewSet
-=======
-from rest_framework.routers import DefaultRouter
 from .views import FileViewSet, DatasetViewSet, DataCatalogViewSet, ContractViewSet
->>>>>>> 79a1a396
 
 class CustomRouter(DefaultRouter):
 
