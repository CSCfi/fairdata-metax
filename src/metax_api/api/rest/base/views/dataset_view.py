import logging

from django.http import Http404
from rest_framework import status
from rest_framework.decorators import detail_route, list_route
from rest_framework.response import Response

from metax_api.models import CatalogRecord
from metax_api.renderers import XMLRenderer
from metax_api.services import CatalogRecordService as CRS, CommonService as CS
from metax_api.utils import RabbitMQ
from .common_view import CommonViewSet
from ..serializers import CatalogRecordSerializer, FileSerializer

_logger = logging.getLogger(__name__)
d = logging.getLogger(__name__).debug


class DatasetViewSet(CommonViewSet):

    authentication_classes = ()
    permission_classes = ()

    # note: override get_queryset() to get more control
    queryset = CatalogRecord.objects.select_related('data_catalog', 'contract').all()
    serializer_class = CatalogRecordSerializer
    object = CatalogRecord

    lookup_field = 'pk'

    def __init__(self, *args, **kwargs):
        # As opposed to other views, do not set json schema here
        # It is done in the serializer
        super(DatasetViewSet, self).__init__(*args, **kwargs)

    def get_object(self):
        try:
            return super(DatasetViewSet, self).get_object()
        except Http404:
            if CRS.is_primary_key(self.kwargs.get(self.lookup_field, False)):
                # fail on pk search is clear...
                raise
        # ...but other identifiers can have matches in a dataset's other identifier fields
        return self._search_using_other_dataset_identifiers()

    def get_queryset(self):

        additional_filters = {}

        if self.kwargs.get('pk', None):
            # operations on individual resources can find old versions. those operations
            # then decide if they allow modifying the resource or not
            pass
        else:
            # list operations only list current versions
            additional_filters = { 'next_version_id': None }

        if hasattr(self, 'queryset_search_params'):
            additional_filters.update(**self.queryset_search_params)

        CS.set_if_modified_since_filter(self.request, additional_filters)

        return super(DatasetViewSet, self).get_queryset().filter(**additional_filters)

    def retrieve(self, request, *args, **kwargs):
        self.queryset_search_params = {}
        CS.set_if_modified_since_filter(self.request, self.queryset_search_params)

        res = super(DatasetViewSet, self).retrieve(request, *args, **kwargs)

        if 'dataset_format' in request.query_params:
            res.data = CRS.transform_datasets_to_format(res.data, request.query_params['dataset_format'])
            request.accepted_renderer = XMLRenderer()
        elif 'file_details' in request.query_params:
            CRS.populate_file_details(res.data)

        return res

    def list(self, request, *args, **kwargs):
        # best to specify a variable for parameters intended for filtering purposes in get_queryset(),
        # because other api's may use query parameters of the same name, which can
        # mess up filtering if get_queryset() uses request.query_parameters directly.
        self.queryset_search_params = CRS.get_queryset_search_params(request)
        return super(DatasetViewSet, self).list(request, *args, **kwargs)

    def update(self, request, *args, **kwargs):
        res = super(DatasetViewSet, self).update(request, *args, **kwargs)
        CRS.publish_updated_datasets(res)
        return res

    def update_bulk(self, request, *args, **kwargs):
        res = super(DatasetViewSet, self).update_bulk(request, *args, **kwargs)
        CRS.publish_updated_datasets(res)
        return res

    def partial_update(self, request, *args, **kwargs):
        res = super(DatasetViewSet, self).partial_update(request, *args, **kwargs)
        CRS.publish_updated_datasets(res)
        return res

    def partial_update_bulk(self, request, *args, **kwargs):
        res = super(DatasetViewSet, self).partial_update_bulk(request, *args, **kwargs)
        CRS.publish_updated_datasets(res)
        return res

    def destroy(self, request, *args, **kwargs):
        res = super(DatasetViewSet, self).destroy(request, *args, **kwargs)
        if res.status_code == status.HTTP_204_NO_CONTENT:
            removed_object = self._get_removed_dataset()
            rabbitmq = RabbitMQ()
            rabbitmq.publish({'urn_identifier': removed_object.research_dataset['urn_identifier']},
                routing_key='delete', exchange='datasets')
        return res

    def create(self, request, *args, **kwargs):
        res = super(DatasetViewSet, self).create(request, *args, **kwargs)

        if res.status_code == status.HTTP_201_CREATED:
            if 'success' in res.data:
                # was bulk create
                message = [ r['object'] for r in res.data['success'] ]
            else:
                message = res.data
            rabbitmq = RabbitMQ()
            rabbitmq.publish(message, routing_key='create', exchange='datasets')

        return res

    @detail_route(methods=['get'], url_path="files")
    def files_get(self, request, pk=None):
        """
        Get files associated to this dataset. Can be used to retrieve a list of only
        deleted files by providing the query parameter removed_files=true.
        """
<<<<<<< HEAD
        params = {}
        manager = 'objects'
=======
        # TODO: This applies only to IDA files, not remote resources.
        # TODO: Should this apply also to remote resources?
>>>>>>> 6b21646f
        catalog_record = self.get_object()

        if CS.get_boolean_query_param(request, 'removed_files'):
            params['removed'] = True
            manager = 'objects_unfiltered'

        files = [ FileSerializer(f).data for f in catalog_record.files(manager=manager).filter(**params) ]

        return Response(data=files, status=status.HTTP_200_OK)

    @detail_route(methods=['post'], url_path="proposetopas")
    def propose_to_pas(self, request, pk=None):
        CRS.propose_to_pas(request, self.get_object())
        return Response(data={}, status=status.HTTP_204_NO_CONTENT)

    @detail_route(methods=['get'], url_path="exists")
    def dataset_exists(self, request, pk=None):
        try:
            self.get_object()
        except Http404:
            return Response(data=False, status=status.HTTP_200_OK)
        except Exception:
            return Response(data='', status=status.HTTP_500_INTERNAL_SERVER_ERROR)

        return Response(data=True, status=status.HTTP_200_OK)

    @list_route(methods=['get'], url_path="urn_identifiers")
    def get_all_urn_identifiers(self, request):
        self.queryset_search_params = CRS.get_queryset_search_params(request)
        q = self.get_queryset().values('research_dataset')
        urn_ids = [item['research_dataset']['urn_identifier'] for item in q]
        return Response(urn_ids)

    def _search_using_other_dataset_identifiers(self):
        """
        URN-lookup from self.lookup_field failed. Look from dataset json fields
        preferred_identifier first, and array other_identifier after, if there are matches
        """
        lookup_value = self.kwargs.get(self.lookup_field)
        obj = self._search_from_research_dataset({'urn_identifier': lookup_value}, False)

        # allow preferred and other identifier searches only for GET, since their persistence
        # is not guaranteed over time.
        if not obj and self.request.method == 'GET':
            obj = self._search_from_research_dataset({'preferred_identifier': lookup_value}, False)
            if not obj:
                obj = self._search_from_research_dataset(
                    {'other_identifier': [{'local_identifier': lookup_value}]}, True)

        if not obj:
            raise Http404

        return obj

    def _search_from_research_dataset(self, search_json, raise_on_404):
        try:
            return super(DatasetViewSet, self).get_object(
                search_params={'research_dataset__contains': search_json})
        except Http404:
            if raise_on_404:
                raise
            return None

    def _get_removed_dataset(self):
        """
        Get dataset from self.object.objects_unfiltered so that removed objects can be found
        """
        lookup_value = self.kwargs.get('pk')
        different_fields = [
            {},
            { 'search_params': { 'research_dataset__contains': {'urn_identifier': lookup_value }} },
            { 'search_params': { 'research_dataset__contains': {'preferred_identifier': lookup_value }} },
            { 'search_params': { 'research_dataset__contains':
                                {'other_identifier': [{'local_identifier': lookup_value }]}}},
        ]
        for params in different_fields:
            try:
                return self.get_removed_object(**params)
            except Http404:
                pass
        raise Http404

    @detail_route(methods=['get'], url_path="redis")
    def redis_test(self, request, pk=None): # pragma: no cover
        try:
            cached = self.cache.get('cr-1211%s' % pk)
        except:
            d('redis: could not connect during read')
            cached = None
            raise

        if cached:
            d('found in cache, returning')
            return Response(data=cached, status=status.HTTP_200_OK)

        data = self.get_serializer(CatalogRecord.objects.get(pk=1)).data

        try:
            self.cache.set('cr-1211%s' % pk, data)
        except:
            d('redis: could not connect during write')
            raise

        return Response(data=data, status=status.HTTP_200_OK)

    @detail_route(methods=['get'], url_path="rabbitmq")
    def rabbitmq_test(self, request, pk=None): # pragma: no cover
        rabbitmq = RabbitMQ()
        rabbitmq.publish({ 'msg': 'hello create'}, routing_key='create', exchange='datasets')
        rabbitmq.publish({ 'msg': 'hello update'}, routing_key='update', exchange='datasets')
        return Response(data={}, status=status.HTTP_200_OK)<|MERGE_RESOLUTION|>--- conflicted
+++ resolved
@@ -132,13 +132,10 @@
         Get files associated to this dataset. Can be used to retrieve a list of only
         deleted files by providing the query parameter removed_files=true.
         """
-<<<<<<< HEAD
         params = {}
         manager = 'objects'
-=======
         # TODO: This applies only to IDA files, not remote resources.
         # TODO: Should this apply also to remote resources?
->>>>>>> 6b21646f
         catalog_record = self.get_object()
 
         if CS.get_boolean_query_param(request, 'removed_files'):
