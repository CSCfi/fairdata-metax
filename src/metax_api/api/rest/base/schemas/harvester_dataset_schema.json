--- conflicted
+++ resolved
@@ -1042,7 +1042,6 @@
                     "@type":"@id",
                     "type":"object",
                     "$ref":"#/definitions/Document"
-<<<<<<< HEAD
                 },
                 "contributor_role":{
                     "@id":"http://uri.suomi.fi/datamodel/ns/mrd#contributorRole",
@@ -1065,8 +1064,6 @@
                         "type":"object",
                         "$ref":"#/definitions/Concept"
                     }
-=======
->>>>>>> c1281c47
                 }
             },
             "required":[
