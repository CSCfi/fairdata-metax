--- conflicted
+++ resolved
@@ -1074,13 +1074,9 @@
                 self.research_dataset.pop('total_remote_resources_byte_size')
 
         if self.field_changed('preservation_state'):
-<<<<<<< HEAD
             if self.cumulative_state == self.CUMULATIVE_STATE_YES:
                 raise Http400('Changing preservation state is not allowed while dataset cumulation is active')
-            self.preservation_state_modified = get_tz_aware_now_without_micros()
-=======
             self._handle_preservation_state_changed()
->>>>>>> a2bf2287
 
         if self.field_changed('deprecated') and self._initial_data['deprecated'] is True:
             raise Http400("Cannot change dataset deprecation state from true to false")
@@ -1120,23 +1116,20 @@
         else:
             self.update_datacite = False
 
-<<<<<<< HEAD
         if self.field_changed('cumulative_state'):
             raise Http400(
                 "Cannot change cumulative state using REST API. "
                 "use API /rpc/datasets/change_cumulative_state to change cumulative state."
             )
 
+        if self.catalog_is_pas():
+            actual_files_changed, _ = self._files_changed()
+            if actual_files_changed:
+                _logger.info('File changes detected in PAS catalog dataset - aborting')
+                raise Http400({ 'detail': ['File changes not permitted in PAS catalog' ]})
+
         if self.catalog_versions_datasets() and \
                 (not self.preserve_version or self.cumulative_state == self.CUMULATIVE_STATE_YES):
-=======
-        if self.catalog_is_pas():
-            if self._files_changed():
-                _logger.info('File changes detected in PAS catalog dataset - aborting')
-                raise Http400({ 'detail': ['File changes not permitted in PAS catalog' ]})
-
-        elif self.catalog_versions_datasets() and not self.preserve_version:
->>>>>>> a2bf2287
 
             if not self.field_changed('research_dataset'):
                 # proceed directly to updating current record without any extra measures...
@@ -1508,26 +1501,9 @@
 
         try:
             with transaction.atomic():
-<<<<<<< HEAD
 
                 temp_record = self._create_new_dataset_version_template()
 
-=======
-                # create a temporary record to perform the file changes on, to see if there were real file changes.
-                # if no, discard it. if yes, the temp_record will be transformed into the new dataset version record.
-
-                temp_record = CatalogRecord.objects.get(pk=self.id)
-                temp_record.id = None
-                temp_record.next_dataset_version = None
-                temp_record.previous_dataset_version = None
-                temp_record.dataset_version_set = None
-                temp_record.preservation_dataset_version = None
-                temp_record.preservation_dataset_origin_version = None
-                temp_record.identifier = generate_uuid_identifier()
-                temp_record.research_dataset['metadata_version_identifier'] = generate_uuid_identifier()
-                temp_record.preservation_identifier = None
-                super(Common, temp_record).save()
->>>>>>> a2bf2287
                 actual_files_changed = self._process_file_changes(file_changes, temp_record.id, self.id)
 
                 if actual_files_changed:
