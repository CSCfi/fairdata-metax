# This file is part of the Metax API service
#
# Copyright 2017-2018 Ministry of Education and Culture, Finland
#
# :author: CSC - IT Center for Science Ltd., Espoo Finland <servicedesk@csc.fi>
# :license: MIT

from collections import defaultdict
from copy import deepcopy
import logging

from django.conf import settings
from django.contrib.postgres.fields import JSONField, ArrayField
from django.db import connection, models, transaction
from django.db.models import Q, Sum
from django.http import Http404
from rest_framework.serializers import ValidationError

from metax_api.exceptions import Http400, Http403, Http503
from metax_api.utils import get_tz_aware_now_without_micros, generate_doi_identifier, generate_uuid_identifier, \
    executing_test_case, extract_doi_from_doi_identifier, IdentifierType, get_identifier_type, \
    parse_timestamp_string_to_tz_aware_datetime, datetime_to_str, DelayedLog, is_metax_generated_doi_identifier
from .common import Common, CommonManager
from .contract import Contract
from .data_catalog import DataCatalog
from .directory import Directory
from .file import File


READ_METHODS = ('GET', 'HEAD', 'OPTIONS')
DEBUG = settings.DEBUG
_logger = logging.getLogger(__name__)


ACCESS_TYPES = {
    'open': 'http://uri.suomi.fi/codelist/fairdata/access_type/code/open',
    'login': 'http://uri.suomi.fi/codelist/fairdata/access_type/code/login',
    'permit': 'http://uri.suomi.fi/codelist/fairdata/access_type/code/permit',
    'embargo': 'http://uri.suomi.fi/codelist/fairdata/access_type/code/embargo',
    'restricted': 'http://uri.suomi.fi/codelist/fairdata/access_type/code/restricted'
}


LEGACY_CATALOGS = settings.LEGACY_CATALOGS
IDA_CATALOG = settings.IDA_DATA_CATALOG_IDENTIFIER


class DiscardRecord(Exception):
    pass


class AlternateRecordSet(models.Model):

    """
    A table which contains records that share a common preferred_identifier,
    but belong to different data catalogs.

    Note! Does not inherit from model Common, so does not have timestmap fields,
    and a delete is an actual delete.
    """

    id = models.BigAutoField(primary_key=True, editable=False)

    def print_records(self): # pragma: no cover
        for r in self.records.all():
            print(r.__repr__())


class DatasetVersionSet(models.Model):

    """
    A table which contains records, that are different dataset versions of each other.

    Note! Does not inherit from model Common, so does not have timestmap fields,
    and a delete is an actual delete.
    """
    id = models.BigAutoField(primary_key=True, editable=False)

    def get_listing(self):
        """
        Return a list of record preferred_identifiers that belong in the same dataset version chain.
        Latest first.
        """
        return [
            {
                'identifier': r.identifier,
                'preferred_identifier': r.preferred_identifier,
                'removed': r.removed,
                'date_created': r.date_created.astimezone().isoformat()
            }
            for r in self.records(manager='objects_unfiltered').all().order_by('-date_created')
        ]

    def print_records(self): # pragma: no cover
        for r in self.records.all():
            print(r.__repr__())


class ResearchDatasetVersion(models.Model):

    date_created = models.DateTimeField()
    stored_to_pas = models.DateTimeField(null=True)
    metadata_version_identifier = models.CharField(max_length=200, unique=True)
    preferred_identifier = models.CharField(max_length=200)
    research_dataset = JSONField()
    catalog_record = models.ForeignKey('CatalogRecord', on_delete=models.DO_NOTHING,
        related_name='research_dataset_versions')

    class Meta:
        indexes = [
            models.Index(fields=['metadata_version_identifier']),
        ]

    def __str__(self):
        return self.__repr__()

    def __repr__(self):
        return '<%s: %d, cr: %d, metadata_version_identifier: %s, stored_to_pas: %s>' \
            % (
                'ResearchDatasetVersion',
                self.id,
                self.catalog_record_id,
                self.metadata_version_identifier,
                str(self.stored_to_pas),
            )


class CatalogRecordManager(CommonManager):

    def get(self, *args, **kwargs):
        if kwargs.get('using_dict', None):
            # for a simple "just get me the instance that equals this dict i have" search.
            # preferred_identifier is not a valid search key, since it wouldnt necessarily
            # work during an update (if preferred_identifier is being updated).

            # this is useful if during a request the url does not contain the identifier (bulk update),
            # and in generic operations where the type of object being handled is not known (also bulk operations).
            row = kwargs.pop('using_dict')
            if row.get('id', None):
                kwargs['id'] = row['id']
            elif row.get('identifier', None):
                kwargs['identifier'] = row['identifier']
            elif row.get('research_dataset', None) and row['research_dataset'].get('metadata_version_identifier', None):
                # todo probably remove at some point
                kwargs['research_dataset__contains'] = {
                    'metadata_version_identifier': row['research_dataset']['metadata_version_identifier']
                }
            else:
                raise ValidationError(
                    'this operation requires an identifying key to be present: id, or identifier')
        return super(CatalogRecordManager, self).get(*args, **kwargs)

    def get_id(self, metadata_version_identifier=None): # pragma: no cover
        """
        Takes metadata_version_identifier, and returns the plain pk of the record. Useful for debugging
        """
        if not metadata_version_identifier:
            raise ValidationError('metadata_version_identifier is a required keyword argument')
        cr = super(CatalogRecordManager, self).filter(
            **{ 'research_dataset__contains': {'metadata_version_identifier': metadata_version_identifier } }
        ).values('id').first()
        if not cr:
            raise Http404
        return cr['id']


class CatalogRecord(Common):

    PRESERVATION_STATE_INITIALIZED = 0
    PRESERVATION_STATE_PROPOSED = 10
    PRESERVATION_STATE_TECHNICAL_METADATA_GENERATED = 20
    PRESERVATION_STATE_TECHNICAL_METADATA_GENERATED_FAILED = 30
    PRESERVATION_STATE_INVALID_METADATA = 40
    PRESERVATION_STATE_METADATA_VALIDATION_FAILED = 50
    PRESERVATION_STATE_VALIDATED_METADATA_UPDATED = 60
    PRESERVATION_STATE_VALID_METADATA = 70
    PRESERVATION_STATE_METADATA_CONFIRMED = 75
    PRESERVATION_STATE_ACCEPTED_TO_PAS = 80
    PRESERVATION_STATE_IN_PACKAGING_SERVICE = 90
    PRESERVATION_STATE_PACKAGING_FAILED = 100
    PRESERVATION_STATE_SIP_IN_INGESTION = 110
    PRESERVATION_STATE_IN_PAS = 120
    PRESERVATION_STATE_REJECTED_FROM_PAS = 130
    PRESERVATION_STATE_IN_DISSEMINATION = 140

    PRESERVATION_STATE_CHOICES = (
        (PRESERVATION_STATE_INITIALIZED, 'Initialized'),
        (PRESERVATION_STATE_PROPOSED, 'Proposed for digital preservation'),
        (PRESERVATION_STATE_TECHNICAL_METADATA_GENERATED, 'Technical metadata generated'),
        (PRESERVATION_STATE_TECHNICAL_METADATA_GENERATED_FAILED, 'Technical metadata generation failed'),
        (PRESERVATION_STATE_INVALID_METADATA, 'Invalid metadata'),
        (PRESERVATION_STATE_METADATA_VALIDATION_FAILED, 'Metadata validation failed'),
        (PRESERVATION_STATE_VALIDATED_METADATA_UPDATED, 'Validated metadata updated'),
        (PRESERVATION_STATE_VALID_METADATA, 'Valid metadata'),
        (PRESERVATION_STATE_METADATA_CONFIRMED, 'Metadata confirmed'),
        (PRESERVATION_STATE_ACCEPTED_TO_PAS, 'Accepted to digital preservation'),
        (PRESERVATION_STATE_IN_PACKAGING_SERVICE, 'in packaging service'),
        (PRESERVATION_STATE_PACKAGING_FAILED, 'Packaging failed'),
        (PRESERVATION_STATE_SIP_IN_INGESTION, 'SIP sent to ingestion in digital preservation service'),
        (PRESERVATION_STATE_IN_PAS, 'in digital preservation'),
        (PRESERVATION_STATE_REJECTED_FROM_PAS, 'Rejected in digital preservation service'),
        (PRESERVATION_STATE_IN_DISSEMINATION, 'in dissemination'),
    )

    CUMULATIVE_STATE_NO = 0
    CUMULATIVE_STATE_YES = 1
    CUMULATIVE_STATE_CLOSED = 2

    CUMULATIVE_STATE_CHOICES = (
        (CUMULATIVE_STATE_NO, 'no'),
        (CUMULATIVE_STATE_YES, 'yes'),
        (CUMULATIVE_STATE_CLOSED, 'closed')
    )

    # MODEL FIELD DEFINITIONS #

    alternate_record_set = models.ForeignKey(
        AlternateRecordSet, on_delete=models.SET_NULL, null=True, related_name='records',
        help_text='Records which are duplicates of this record, but in another catalog.')

    contract = models.ForeignKey(Contract, null=True, on_delete=models.DO_NOTHING, related_name='records')

    data_catalog = models.ForeignKey(DataCatalog, on_delete=models.DO_NOTHING, related_name='records')

    dataset_group_edit = models.CharField(
        max_length=200, blank=True, null=True,
        help_text='Group which is allowed to edit the dataset in this catalog record.')

    deprecated = models.BooleanField(
        default=False, help_text='Is True when files attached to a dataset have been deleted in IDA.')

    date_deprecated = models.DateTimeField(null=True)

    _directory_data = JSONField(null=True, help_text='Stores directory data related to browsing files and directories')

    files = models.ManyToManyField(File)

    identifier = models.CharField(max_length=200, unique=True, null=False)

    mets_object_identifier = ArrayField(models.CharField(max_length=200), null=True)

    metadata_owner_org = models.CharField(max_length=200, null=True,
        help_text='Actually non-nullable, but is derived from field metadata_provider_org if omitted.')

    metadata_provider_org = models.CharField(max_length=200, null=False, help_text='Non-modifiable after creation')

    metadata_provider_user = models.CharField(max_length=200, null=False, help_text='Non-modifiable after creation')

    editor = JSONField(null=True, help_text='Editor specific fields, such as owner_id, modified, record_identifier')

    preservation_description = models.CharField(
        max_length=200, blank=True, null=True, help_text='Reason for accepting or rejecting PAS proposal.')

    preservation_reason_description = models.CharField(
        max_length=200, blank=True, null=True, help_text='Reason for PAS proposal from the user.')

    preservation_state = models.IntegerField(
        choices=PRESERVATION_STATE_CHOICES, default=PRESERVATION_STATE_INITIALIZED, help_text='Record state in PAS.')

    preservation_state_modified = models.DateTimeField(null=True, help_text='Date of last preservation state change.')

    preservation_identifier = models.CharField(max_length=200, unique=True, null=True)

    research_dataset = JSONField()

    next_dataset_version = models.OneToOneField('self', on_delete=models.DO_NOTHING, null=True,
        related_name='+')

    previous_dataset_version = models.OneToOneField('self', on_delete=models.DO_NOTHING, null=True,
        related_name='+')

    dataset_version_set = models.ForeignKey(
        DatasetVersionSet, on_delete=models.SET_NULL, null=True, related_name='records',
        help_text='Records which are different dataset versions of each other.')

    cumulative_state = models.IntegerField(choices=CUMULATIVE_STATE_CHOICES, default=CUMULATIVE_STATE_NO)

    date_cumulation_started = models.DateTimeField(null=True, help_text='Date when cumulative_state was set to YES.')

    date_cumulation_ended = models.DateTimeField(null=True, help_text='Date when cumulative_state was set to CLOSED.')

    date_last_cumulative_addition = models.DateTimeField(null=True, default=None,
        help_text='Date of last file addition while actively cumulative.')

    # END OF MODEL FIELD DEFINITIONS #

    """
    Can be set on an instance when updates are requested without creating new versions,
    when a new version would otherwise normally be created.
    Note: Has to be explicitly set on the record before calling instance.save()!
    was orinially created for development/testing purposes. Time will tell if real world
    uses will surface (such as for critical fixes of some sort...)
    """
    preserve_version = False

    """
    Signals to the serializer the need to populate field 'new_version_created'.
    """
    new_dataset_version_created = False

    objects = CatalogRecordManager()

    class Meta:
        indexes = [
            models.Index(fields=['data_catalog']),
            models.Index(fields=['identifier']),
        ]
        ordering = ['id']

    def __init__(self, *args, **kwargs):
        super(CatalogRecord, self).__init__(*args, **kwargs)
        self.track_fields(
            'cumulative_state',
            'date_deprecated',
            'deprecated',
            'identifier',
            'metadata_owner_org',
            'metadata_provider_org',
            'metadata_provider_user',
            'preservation_state',
            'preservation_identifier',
            'research_dataset',
            'research_dataset.files',
            'research_dataset.directories',
            'research_dataset.total_files_byte_size',
            'research_dataset.total_remote_resources_byte_size',
            'research_dataset.metadata_version_identifier',
            'research_dataset.preferred_identifier',
        )

    def print_files(self): # pragma: no cover
        for f in self.files.all():
            print(f)

    def user_has_access(self, request):
        """
        In the future, will probably be more involved checking...
        """
        if request.user.is_service:
            return True

        elif request.method in READ_METHODS:
            return True

        # write operation
        return self.user_is_owner(request)

    def user_is_owner(self, request):
        if self.editor and 'owner_id' in self.editor:
            return request.user.username == self.editor['owner_id']
        elif self.metadata_provider_user:
            return request.user.username == self.metadata_provider_user

        # note: once access control plans evolve, user_created may not be a legit field ever
        # to check access from. but until then ...
        return request.user.username == self.user_created

    def user_is_privileged(self, request):
        """
        Perhaps move this to Common model if/when other models need this information and have appropriate methods?

        :param instance:
        :return:
        """
        if request.user.is_service:
            # knows what they are doing
            return True
        elif self.user_is_owner(request):
            # can see sensitive fields
            return True
        else:
            # unknown user
            return False

    def _access_type_is_open(self):
        from metax_api.services import CatalogRecordService as CRS
        return CRS.get_research_dataset_access_type(self.research_dataset) == ACCESS_TYPES['open']

    def _access_type_is_login(self):
        from metax_api.services import CatalogRecordService as CRS
        return CRS.get_research_dataset_access_type(self.research_dataset) == ACCESS_TYPES['login']

    def _access_type_is_embargo(self):
        from metax_api.services import CatalogRecordService as CRS
        return CRS.get_research_dataset_access_type(self.research_dataset) == ACCESS_TYPES['embargo']

    def _embargo_is_available(self):
        if not self.research_dataset.get('access_rights', {}).get('available', False):
            return False
        try:
            return get_tz_aware_now_without_micros() >= parse_timestamp_string_to_tz_aware_datetime(
                self.research_dataset.get('access_rights', {}).get('available', {}))
        except Exception as e:
            _logger.error(e)
            return False

    def authorized_to_see_catalog_record_files(self, request):
        return self.user_is_privileged(request) or self._access_type_is_open() or self._access_type_is_login() or \
            (self._access_type_is_embargo() and self._embargo_is_available())

    def save(self, *args, **kwargs):
        if self._operation_is_create():
            self._pre_create_operations()
            super(CatalogRecord, self).save(*args, **kwargs)
            self._post_create_operations()
        else:
            self._pre_update_operations()
            super(CatalogRecord, self).save(*args, **kwargs)
            self._post_update_operations()

    def _process_file_changes(self, file_changes, new_record_id, old_record_id):
        """
        Process any changes in files between versions.

        Copy files from the previous version to the new version. Only copy files and directories according
        to files_to_keep and dirs_to_keep_by_project, and separately add any new files according to
        files_to_add and dirs_to_add_by_project.

        Returns a boolean actual_files_changed
        """
        actual_files_changed = False

        files_to_add              = file_changes['files_to_add']
        files_to_remove           = file_changes['files_to_remove']
        files_to_keep             = file_changes['files_to_keep']
        dirs_to_add_by_project    = file_changes['dirs_to_add_by_project']
        dirs_to_remove_by_project = file_changes['dirs_to_remove_by_project']
        dirs_to_keep_by_project   = file_changes['dirs_to_keep_by_project']

        if files_to_add or files_to_remove or files_to_keep or dirs_to_add_by_project or \
                dirs_to_remove_by_project or dirs_to_keep_by_project:

            # note: files_to_keep and dirs_to_keep_by_project are also included because we
            # want to create new version on some cumulative_state changes.

            if DEBUG:
                _logger.debug('Detected the following file changes:')

            if files_to_keep:
                # sql to copy single files from the previous version to the new version. only copy those
                # files which have been listed in research_dataset.files
                sql_copy_files_from_prev_version = '''
                    insert into metax_api_catalogrecord_files (catalogrecord_id, file_id)
                    select %s as catalogrecord_id, file_id
                    from metax_api_catalogrecord_files as cr_f
                    inner join metax_api_file as f on f.id = cr_f.file_id
                    where catalogrecord_id = %s
                    and file_id in %s
                '''
                sql_params_copy_files = [new_record_id, old_record_id, tuple(files_to_keep)]

                if DEBUG:
                    _logger.debug('File ids to keep: %s' % files_to_keep)

            if dirs_to_keep_by_project:
                # sql top copy files from entire directories. only copy files from the upper level dirs found
                # by processing research_dataset.directories.
                sql_copy_dirs_from_prev_version = '''
                    insert into metax_api_catalogrecord_files (catalogrecord_id, file_id)
                    select %s as catalogrecord_id, file_id
                    from metax_api_catalogrecord_files as cr_f
                    inner join metax_api_file as f on f.id = cr_f.file_id
                    where catalogrecord_id = %s
                    and (
                        COMPARE_PROJECT_AND_FILE_PATHS
                    )
                    and f.id not in (
                        select file_id from
                        metax_api_catalogrecord_files cr_f
                        where catalogrecord_id = %s
                    )
                '''
                sql_params_copy_dirs = [new_record_id, old_record_id]

                copy_dirs_sql = []

                for project, dir_paths in dirs_to_keep_by_project.items():
                    for dir_path in dir_paths:
                        copy_dirs_sql.append("(f.project_identifier = %s and f.file_path like (%s || '/%%'))")
                        sql_params_copy_dirs.extend([project, dir_path])

                sql_params_copy_dirs.extend([new_record_id])

                sql_copy_dirs_from_prev_version = sql_copy_dirs_from_prev_version.replace(
                    'COMPARE_PROJECT_AND_FILE_PATHS',
                    ' or '.join(copy_dirs_sql)
                )
                # ^ generates:
                # and (
                #   (f.project_identifier = %s and f.file_path like %s/)
                #   or
                #   (f.project_identifier = %s and f.file_path like %s/)
                #   or
                #   (f.project_identifier = %s and f.file_path like %s/)
                # )

                if DEBUG:
                    _logger.debug('Directory paths to keep, by project:')
                    for project, dir_paths in dirs_to_keep_by_project.items():
                        _logger.debug('\tProject: %s' % project)
                        for dir_path in dir_paths:
                            _logger.debug('\t\t%s' % dir_path)

            if dirs_to_add_by_project:
                # sql to add new files by directory path that were not previously included.
                # also takes care of "path is already included by another dir, but i want to check if there
                # are new files to add in there"
                sql_select_and_insert_files_by_dir_path = '''
                    insert into metax_api_catalogrecord_files (catalogrecord_id, file_id)
                    select %s as catalogrecord_id, f.id
                    from metax_api_file as f
                    where f.active = true and f.removed = false
                    and (
                        COMPARE_PROJECT_AND_FILE_PATHS
                    )
                    and f.id not in (
                        select file_id from
                        metax_api_catalogrecord_files cr_f
                        where catalogrecord_id = %s
                    )
                '''
                sql_params_insert_dirs = [new_record_id]

                add_dirs_sql = []

                for project, dir_paths in dirs_to_add_by_project.items():
                    for dir_path in dir_paths:
                        add_dirs_sql.append("(f.project_identifier = %s and f.file_path like (%s || '/%%'))")
                        sql_params_insert_dirs.extend([project, dir_path])

                sql_select_and_insert_files_by_dir_path = sql_select_and_insert_files_by_dir_path.replace(
                    'COMPARE_PROJECT_AND_FILE_PATHS',
                    ' or '.join(add_dirs_sql)
                )

                sql_params_insert_dirs.extend([new_record_id])

                if DEBUG:
                    _logger.debug('Directory paths to add, by project:')
                    for project, dir_paths in dirs_to_add_by_project.items():
                        _logger.debug('\tProject: %s' % project)
                        for dir_path in dir_paths:
                            _logger.debug('\t\t%s' % dir_path)

            if files_to_add:
                # sql to add any new singular files which were not covered by any directory path
                # being added. also takes care of "path is already included by another dir,
                # but this file did not necessarily exist yet at that time, so add it in case
                # its a new file"
                sql_insert_single_files = '''
                    insert into metax_api_catalogrecord_files (catalogrecord_id, file_id)
                    select %s as catalogrecord_id, f.id
                    from metax_api_file as f
                    where f.active = true and f.removed = false
                    and f.id in %s
                    and f.id not in (
                        select file_id from
                        metax_api_catalogrecord_files cr_f
                        where catalogrecord_id = %s
                    )
                '''
                sql_params_insert_single = [new_record_id, tuple(files_to_add), new_record_id]

                if DEBUG:
                    _logger.debug('File ids to add: %s' % files_to_add)

            sql_detect_files_changed = '''
                select exists(
                    select a.file_id from metax_api_catalogrecord_files a where a.catalogrecord_id = %s
                    except
                    select b.file_id from metax_api_catalogrecord_files b where b.catalogrecord_id = %s
                ) as compare_new_to_old
                union
                select exists(
                    select a.file_id from metax_api_catalogrecord_files a where a.catalogrecord_id = %s
                    except
                    select b.file_id from metax_api_catalogrecord_files b where b.catalogrecord_id = %s
                ) as compare_old_to_new
            '''
            sql_params_files_changed = [
                new_record_id,
                old_record_id,
                old_record_id,
                new_record_id
            ]

            with connection.cursor() as cr:
                if files_to_keep:
                    cr.execute(sql_copy_files_from_prev_version, sql_params_copy_files)

                if dirs_to_keep_by_project:
                    cr.execute(sql_copy_dirs_from_prev_version, sql_params_copy_dirs)

                if dirs_to_add_by_project:
                    cr.execute(sql_select_and_insert_files_by_dir_path, sql_params_insert_dirs)

                if files_to_add:
                    cr.execute(sql_insert_single_files, sql_params_insert_single)

                cr.execute(sql_detect_files_changed, sql_params_files_changed)

                # fetchall() returns i.e. [(False, ), (True, )] or just [(False, )]
                actual_files_changed = any(v[0] for v in cr.fetchall())

            if DEBUG:
                _logger.debug('Actual files changed during version change: %s' % str(actual_files_changed))
        else:
            # no files to specifically add or remove - do nothing. shouldnt even be here. the new record
            # created will be discarded
            return False

        return actual_files_changed

    def _find_file_changes(self):
        """
        Find new additions and removed entries in research_metadata.files and directories, and return
        - lists of files to add and remove
        - lists of dirs to add and remove, grouped by project
        - list of files and dirs to keep between versions
        """
        file_description_changes = self._get_metadata_file_changes()

        # after copying files from the previous version to the new version, these arrays hold any new
        # individual files and new directories that should be separately added as well.
        #
        # new file and directory description entries will always have to be included even if they
        # are already included by other directory paths, to cover the case of "user wants to add new files
        # which were frozen later". the sql used for that makes sure that already included files are not
        # copied over twice.
        files_to_add = []
        dirs_to_add_by_project = defaultdict(list)

        # when copying files from the previous version to the new version, files and paths specified
        # in these arrays are not copied over. it may be that those paths would be included in the other
        # directories included in the update, but for simplicity those files will then be added later
        # separately.
        files_to_remove = []
        dirs_to_remove_by_project = defaultdict(list)

        # lists of files and dir entries, which did not change between versions
        files_to_keep = []
        dirs_to_keep_by_project = defaultdict(list)

        # list of projects involved in current changes. handy later when checking user
        # permissions for changed files: no need to retrieve related project identifiers again
        changed_projects = defaultdict(set)

        self._find_new_dirs_to_add(file_description_changes,
                                   dirs_to_add_by_project,
                                   dirs_to_remove_by_project,
                                   dirs_to_keep_by_project)

        self._find_new_files_to_add(file_description_changes,
                                    files_to_add,
                                    files_to_remove,
                                    files_to_keep,
                                    changed_projects)

        # involved projects from single files (research_dataset.files) were accumulated
        # in the previous method, but for dirs, its just handy to get the keys from below
        # variables...
        for project_identifier in dirs_to_add_by_project.keys():
            changed_projects['files_added'].add(project_identifier)

        for project_identifier in dirs_to_remove_by_project.keys():
            changed_projects['files_removed'].add(project_identifier)

        return {
            'files_to_add': files_to_add,
            'files_to_remove': files_to_remove,
            'files_to_keep': files_to_keep,
            'dirs_to_add_by_project': dirs_to_add_by_project,
            'dirs_to_remove_by_project': dirs_to_remove_by_project,
            'dirs_to_keep_by_project': dirs_to_keep_by_project,
            'changed_projects': changed_projects,
        }

    def _find_new_dirs_to_add(self, file_description_changes, dirs_to_add_by_project, dirs_to_remove_by_project,
            dirs_to_keep_by_project):
        """
        Based on changes in research_metadata.directories (parameter file_description_changes), find out which
        directories should be kept when copying files from the previous version to the new version,
        and which new directories should be added.
        """
        assert 'directories' in file_description_changes

        dir_identifiers = list(file_description_changes['directories']['added']) +\
            list(file_description_changes['directories']['removed'])

        dir_details = Directory.objects.filter(identifier__in=dir_identifiers) \
            .values('project_identifier', 'identifier', 'directory_path')

        # skip deprecated datasets, since there might be deleted directories
        if len(dir_identifiers) != len(dir_details) and not self.deprecated:
            existig_dirs = set( d['identifier'] for d in dir_details )
            missing_identifiers = [ d for d in dir_identifiers if d not in existig_dirs ]
            raise ValidationError({'detail': ['the following directory identifiers were not found:\n%s'
                % '\n'.join(missing_identifiers) ]})

        for dr in dir_details:
            if dr['identifier'] in file_description_changes['directories']['added']:
                # include all new dirs found, to add files from an entirely new directory,
                # or to search an already existing directory for new files (and sub dirs).
                # as a result the actual set of files may or may not change.
                dirs_to_add_by_project[dr['project_identifier']].append(dr['directory_path'])

            elif dr['identifier'] in file_description_changes['directories']['removed']:
                if not self._path_included_in_previous_metadata_version(dr['project_identifier'], dr['directory_path']):
                    # only remove dirs that are not included by other directory paths.
                    # as a result the actual set of files may change, if the path is not included
                    # in the new directory additions
                    dirs_to_remove_by_project[dr['project_identifier']].append(dr['directory_path'])

        # when keeping directories when copying, only the top level dirs are required
        top_dirs_by_project = self._get_top_level_parent_dirs_by_project(
            file_description_changes['directories']['keep'])

        for project, dirs in top_dirs_by_project.items():
            dirs_to_keep_by_project[project] = dirs

    def _find_new_files_to_add(self, file_description_changes, files_to_add, files_to_remove, files_to_keep,
            changed_projects):
        """
        Based on changes in research_metadata.files (parameter file_description_changes), find out which
        files should be kept when copying files from the previous version to the new version,
        and which new files should be added.
        """
        assert 'files' in file_description_changes

        add_and_keep_ids = list(file_description_changes['files']['added']) \
            + list(file_description_changes['files']['keep'])

        add_and_keep = File.objects.filter(identifier__in=add_and_keep_ids) \
            .values('id', 'project_identifier', 'identifier', 'file_path')

        removed_ids = list(file_description_changes['files']['removed'])

        removed = File.objects_unfiltered.filter(identifier__in=removed_ids) \
            .values('id', 'project_identifier', 'identifier', 'file_path')

        file_details = add_and_keep | removed

        if len(add_and_keep_ids) + len(removed_ids) != len(file_details):
            existig_files = set( f['identifier'] for f in file_details )
            missing_identifiers = [ f for f in add_and_keep_ids if f not in existig_files ]
            missing_identifiers += [ f for f in removed_ids if f not in existig_files ]
            raise ValidationError({'detail': ['the following file identifiers were not found:\n%s'
                % '\n'.join(missing_identifiers) ]})

        for f in file_details:
            if f['identifier'] in file_description_changes['files']['added']:
                # include all new files even if it already included by another directory's path,
                # to check later that it is not a file that was created later.
                # as a result the actual set of files may or may not change.
                files_to_add.append(f['id'])
                changed_projects['files_added'].add(f['project_identifier'])
            elif f['identifier'] in file_description_changes['files']['removed']:
                if not self._path_included_in_previous_metadata_version(f['project_identifier'], f['file_path']):
                    # file is being removed.
                    # path is not included by other directories in the previous version,
                    # which means the actual set of files may change, if the path is not included
                    # in the new directory additions
                    files_to_remove.append(f['id'])
                    changed_projects['files_removed'].add(f['project_identifier'])
            elif f['identifier'] in file_description_changes['files']['keep']:
                files_to_keep.append(f['id'])

    def _path_included_in_previous_metadata_version(self, project, path):
        """
        Check if a path in a specific project is already included in the path of
        another directory included in the PREVIOUS VERSION dataset selected directories.
        """
        if not hasattr(self, '_previous_highest_level_dirs_by_project'):
            if 'directories' not in self._initial_data['research_dataset']:
                return False
            dir_identifiers = [
                d['identifier'] for d in self._initial_data['research_dataset']['directories']
            ]
            self._previous_highest_level_dirs_by_project = self._get_top_level_parent_dirs_by_project(dir_identifiers)
        return any(
            True for dr_path in self._previous_highest_level_dirs_by_project.get(project, [])
            if path != dr_path and path.startswith('%s/' % dr_path)
        )

    def delete(self, *args, **kwargs):
        if self.has_alternate_records():
            self._remove_from_alternate_record_set()
        if get_identifier_type(self.preferred_identifier) == IdentifierType.DOI:
            self.add_post_request_callable(DataciteDOIUpdate(self, self.research_dataset['preferred_identifier'],
                                                             'delete'))
        self.add_post_request_callable(RabbitMQPublishRecord(self, 'delete'))

        log_args = {
            'event': 'dataset_deleted',
            'user_id': self.user_modified,
            'catalogrecord': {
                'identifier': self.identifier,
                'preferred_identifier': self.preferred_identifier,
                'data_catalog': self.data_catalog.catalog_json['identifier'],
            }
        }
        if self.catalog_is_legacy():
            # delete permanently instead of only marking as 'removed'
            super(Common, self).delete()
        else:
            super().delete(*args, **kwargs)
            log_args['catalogrecord']['date_removed'] = datetime_to_str(self.date_removed)
            log_args['catalogrecord']['date_modified'] = datetime_to_str(self.date_modified)

        self.add_post_request_callable(DelayedLog(**log_args))

    def deprecate(self, timestamp=None):
        self.deprecated = True
        self.date_deprecated = self.date_modified = timestamp or get_tz_aware_now_without_micros()
        super().save(update_fields=['deprecated', 'date_deprecated', 'date_modified'])
        self.add_post_request_callable(DelayedLog(
            event='dataset_deprecated',
            catalogrecord={
                'identifier': self.identifier,
                'date_deprecated': datetime_to_str(self.date_deprecated),
            }
        ))

    @property
    def preferred_identifier(self):
        try:
            return self.research_dataset['preferred_identifier']
        except:
            return None

    @property
    def metadata_version_identifier(self):
        try:
            return self.research_dataset['metadata_version_identifier']
        except:
            return None

    def catalog_versions_datasets(self):
        return self.data_catalog.catalog_json.get('dataset_versioning', False) is True

    def catalog_is_harvested(self):
        return self.data_catalog.catalog_json.get('harvested', False) is True

    def catalog_is_legacy(self):
        return self.data_catalog.catalog_json['identifier'] in LEGACY_CATALOGS

    def catalog_is_ida(self):
        return self.data_catalog.catalog_json['identifier'] == IDA_CATALOG

    def has_alternate_records(self):
        return bool(self.alternate_record_set)

    def get_metadata_version_listing(self):
        entries = []
        for entry in self.research_dataset_versions.all():
            entries.append({
                'id': entry.id,
                'date_created': entry.date_created,
                'metadata_version_identifier': entry.metadata_version_identifier,
            })
            if entry.stored_to_pas:
                # dont include null values
                entries[-1]['stored_to_pas'] = entry.stored_to_pas
        return entries

    def _pre_create_operations(self):
        pref_id_type = self._get_preferred_identifier_type_from_request()
        if self.catalog_is_harvested():
            # in harvested catalogs, the harvester is allowed to set the preferred_identifier.
            # do not overwrite.
            pass
        elif self.catalog_is_legacy():
            if 'preferred_identifier' not in self.research_dataset:
                raise ValidationError({
                    'detail': [
                        'Selected catalog %s is a legacy catalog. Preferred identifiers are not '
                        'automatically generated for datasets stored in legacy catalogs, nor is '
                        'their uniqueness enforced. Please provide a value for dataset field '
                        'preferred_identifier.'
                        % self.data_catalog.catalog_json['identifier']
                    ]
                })
            _logger.info(
                'Catalog %s is a legacy catalog - not generating pid'
                % self.data_catalog.catalog_json['identifier']
            )
        else:
            if pref_id_type == IdentifierType.URN:
                self.research_dataset['preferred_identifier'] = generate_uuid_identifier(urn_prefix=True)
            elif pref_id_type == IdentifierType.DOI:
                if not self.catalog_is_ida():
                    raise Http400("Cannot create DOI for other than datasets in IDA catalog")

                doi_id = generate_doi_identifier()
                self.research_dataset['preferred_identifier'] = doi_id
                if self.catalog_is_ida():
                    self.preservation_identifier = doi_id
            else:
                _logger.debug("Identifier type not specified in the request. Using URN identifier for pref id")
                self.research_dataset['preferred_identifier'] = generate_uuid_identifier(urn_prefix=True)

        self.research_dataset['metadata_version_identifier'] = generate_uuid_identifier()
        self.identifier = generate_uuid_identifier()

        if not self.metadata_owner_org:
            # field metadata_owner_org is optional, but must be set. in case it is omitted,
            # derive from metadata_provider_org.
            self.metadata_owner_org = self.metadata_provider_org

        if 'remote_resources' in self.research_dataset:
            self._calculate_total_remote_resources_byte_size()

        if self.cumulative_state == self.CUMULATIVE_STATE_CLOSED:
            raise Http400('Cannot create cumulative dataset with state closed')

        elif self.cumulative_state == self.CUMULATIVE_STATE_YES:
            if self.preservation_state > self.PRESERVATION_STATE_INITIALIZED:
                raise Http400('Dataset cannot be cumulative if it is in PAS process')

            self.date_cumulation_started = self.date_created

    def _post_create_operations(self):
        if self.catalog_versions_datasets():
            dvs = DatasetVersionSet()
            dvs.save()
            dvs.records.add(self)

        if 'files' in self.research_dataset or 'directories' in self.research_dataset:
            # files must be added after the record itself has been created, to be able
            # to insert into a many2many relation.
            self.files.add(*self._get_dataset_selected_file_ids())
            self._calculate_total_files_byte_size()
            super().save(update_fields=['research_dataset']) # save byte size calculation
            self.calculate_directory_byte_sizes_and_file_counts()

            if self.cumulative_state == self.CUMULATIVE_STATE_YES:
                self.date_last_cumulative_addition = self.date_created

        other_record = self._check_alternate_records()
        if other_record:
            self._create_or_update_alternate_record_set(other_record)

        if get_identifier_type(self.preferred_identifier) == IdentifierType.DOI:
            self._validate_cr_against_datacite_schema()
            self.add_post_request_callable(DataciteDOIUpdate(self, self.research_dataset['preferred_identifier'],
                                                             'create'))

        if self._dataset_is_access_restricted():
            self.add_post_request_callable(REMSUpdate(self), 'create')

        self.add_post_request_callable(RabbitMQPublishRecord(self, 'create'))

        _logger.info(
            'Created a new <CatalogRecord id: %d, '
            'identifier: %s, '
            'preferred_identifier: %s >'
            % (self.id, self.identifier, self.preferred_identifier)
        )

        log_args = {
            'catalogrecord': {
                'identifier': self.identifier,
                'preferred_identifier': self.preferred_identifier,
                'data_catalog': self.data_catalog.catalog_json['identifier'],
                'date_created': datetime_to_str(self.date_created),
                'metadata_owner_org': self.metadata_owner_org,
            },
            'user_id': self.user_created or self.service_created,
        }

        if self.previous_dataset_version:
            log_args['event'] = 'dataset_version_created'
            log_args['catalogrecord']['previous_version_preferred_identifier'] \
                = self.previous_dataset_version.preferred_identifier
        else:
            log_args['event'] = 'dataset_created'

        self.add_post_request_callable(DelayedLog(**log_args))

    def _pre_update_operations(self):
        if self.field_changed('identifier'):
            # read-only
            self.identifier = self._initial_data['identifier']

        if self.field_changed('research_dataset.metadata_version_identifier'):
            # read-only
            self.research_dataset['metadata_version_identifier'] = \
                self._initial_data['research_dataset']['metadata_version_identifier']

        if self.field_changed('research_dataset.preferred_identifier'):
            if not (self.catalog_is_harvested() or self.catalog_is_legacy()):
                raise Http400("Cannot change preferred_identifier in datasets in non-harvested catalogs")

        if self.field_changed('research_dataset.total_files_byte_size'):
            # read-only
            if 'total_files_byte_size' in self._initial_data['research_dataset']:
                self.research_dataset['total_files_byte_size'] = \
                    self._initial_data['research_dataset']['total_files_byte_size']
            else:
                self.research_dataset.pop('total_files_byte_size')

        if self.field_changed('research_dataset.total_remote_resources_byte_size'):
            # read-only
            if 'total_remote_resources_byte_size' in self._initial_data['research_dataset']:
                self.research_dataset['total_remote_resources_byte_size'] = \
                    self._initial_data['research_dataset']['total_remote_resources_byte_size']
            else:
                self.research_dataset.pop('total_remote_resources_byte_size')

        if self.field_changed('preservation_state'):
            if self.cumulative_state == self.CUMULATIVE_STATE_YES:
                raise Http400('Changing preservation state is not allowed while dataset cumulation is active')
            self.preservation_state_modified = get_tz_aware_now_without_micros()

        if self.field_changed('deprecated') and self._initial_data['deprecated'] is True:
            raise Http400("Cannot change dataset deprecation state from true to false")

        if self.field_changed('date_deprecated') and self._initial_data['date_deprecated']:
            raise Http400("Cannot change dataset deprecation date when it has been once set")

        if self.field_changed('preservation_identifier'):
            self.preservation_identifier = self._initial_data['preservation_identifier']

        if not self.metadata_owner_org:
            # can not be updated to null
            self.metadata_owner_org = self._initial_data['metadata_owner_org']

        if self.field_changed('metadata_provider_org'):
            # read-only after creating
            self.metadata_provider_org = self._initial_data['metadata_provider_org']

        if self.field_changed('metadata_provider_user'):
            # read-only after creating
            self.metadata_provider_user = self._initial_data['metadata_provider_user']

        if self._dataset_restricted_access_changed():
            # todo check if restriction_grounds and access_type changed
            pass

        if self.field_changed('research_dataset'):
            self.update_datacite = True
        else:
            self.update_datacite = False

        if self.field_changed('cumulative_state'):
            raise Http400(
                "Cannot change cumulative state using REST API. "
                "use API /rpc/datasets/change_cumulative_state to change cumulative state."
            )

        if self.catalog_versions_datasets() and \
                (not self.preserve_version or self.cumulative_state == self.CUMULATIVE_STATE_YES):

            if not self.field_changed('research_dataset'):
                # proceed directly to updating current record without any extra measures...
                return

            actual_files_changed, file_changes = self._files_changed()

            if actual_files_changed:

                if self.preservation_state > self.PRESERVATION_STATE_INITIALIZED: # state > 0
                    raise Http400({ 'detail': [
                        'Changing files is not allowed when dataset is in a PAS process. Current '
                        'preservation_state = %d. In order to alter associated files, change preservation_state '
                        'back to 0.' % self.preservation_state
                    ]})

                if self.cumulative_state == self.CUMULATIVE_STATE_YES:
                    if file_changes['files_to_remove'] or file_changes['dirs_to_remove_by_project']:
                        raise Http400(
                            'Cannot delete files or directories from cumulative dataset. '
                            'In order to remove files, close dataset cumulation.'
                        )
                    self._handle_cumulative_file_addition(file_changes)

                elif self._files_added_for_first_time():
                    # first update from 0 to n files should not create a dataset version. all later updates
                    # will create new dataset versions normally.
                    self.files.add(*self._get_dataset_selected_file_ids())
                    self._calculate_total_files_byte_size()
                    self._handle_metadata_versioning()
                    self.calculate_directory_byte_sizes_and_file_counts()
                else:
                    self._create_new_dataset_version()

            else:
                if self.preservation_state in (
                        self.PRESERVATION_STATE_INVALID_METADATA,           # 40
                        self.PRESERVATION_STATE_METADATA_VALIDATION_FAILED, # 50
                        self.PRESERVATION_STATE_VALID_METADATA):            # 70
                    # notifies the user in Hallintaliittyma that the metadata needs to be re-validated
                    self.preservation_state = self.PRESERVATION_STATE_VALIDATED_METADATA_UPDATED # 60
                    self.preservation_state_modified = get_tz_aware_now_without_micros()

                self._handle_metadata_versioning()

        else:
            # non-versioning catalogs, such as harvesters, or if an update
            # was forced to occur without version update.

            if self.preserve_version:

                changes = self._get_metadata_file_changes()

                if any((changes['files']['added'], changes['files']['removed'],
                        changes['directories']['added'], changes['directories']['removed'])):

                    raise ValidationError({
                        'detail': [
                            'currently trying to preserve version while making changes which may result in files '
                            'being changed is not supported.'
                        ]
                    })

            if self.catalog_is_harvested() and self.field_changed('research_dataset.preferred_identifier'):
                self._handle_preferred_identifier_changed()

    def _post_update_operations(self):
        if get_identifier_type(self.preferred_identifier) == IdentifierType.DOI and \
                self.update_datacite:
            self._validate_cr_against_datacite_schema()
            self.add_post_request_callable(DataciteDOIUpdate(self, self.research_dataset['preferred_identifier'],
                                                             'update'))

        self.add_post_request_callable(RabbitMQPublishRecord(self, 'update'))

        log_args = {
            'event': 'dataset_updated',
            'user_id': self.user_modified or self.service_modified,
            'catalogrecord': {
                'identifier': self.identifier,
                'preferred_identifier': self.preferred_identifier,
                'data_catalog': self.data_catalog.catalog_json['identifier'],
                'date_modified': datetime_to_str(self.date_modified),
            },
        }

        self.add_post_request_callable(DelayedLog(**log_args))

    def _validate_cr_against_datacite_schema(self):
        from metax_api.services.datacite_service import DataciteService, DataciteException, \
            convert_cr_to_datacite_cr_json
        try:
            DataciteService().get_validated_datacite_json(
                convert_cr_to_datacite_cr_json(self), True)
        except DataciteException as e:
            raise Http400(str(e))

    def _handle_cumulative_file_addition(self, file_changes):
        """
        This method adds files to dataset only if they are explicitly mentioned in research_dataset.
        Changes in already included directories are not checked.
        """
        sql_select_and_insert_files_by_dir_path = '''
            insert into metax_api_catalogrecord_files (catalogrecord_id, file_id)
            select %s as catalogrecord_id, f.id
            from metax_api_file as f
            where f.active = true and f.removed = false
            and (
                COMPARE_PROJECT_AND_FILE_PATHS
            )
            and f.id not in (
                select file_id from
                metax_api_catalogrecord_files cr_f
                where catalogrecord_id = %s
            )
            returning id
        '''
        sql_params_insert_dirs = [self.id]
        add_dirs_sql = []

        for project, dir_paths in file_changes['dirs_to_add_by_project'].items():
            for dir_path in dir_paths:
                add_dirs_sql.append("(f.project_identifier = %s and f.file_path like (%s || '/%%'))")
                sql_params_insert_dirs.extend([project, dir_path])

        sql_select_and_insert_files_by_dir_path = sql_select_and_insert_files_by_dir_path.replace(
            'COMPARE_PROJECT_AND_FILE_PATHS',
            ' or '.join(add_dirs_sql)
        )
        sql_params_insert_dirs.extend([self.id])

        sql_insert_single_files = '''
            insert into metax_api_catalogrecord_files (catalogrecord_id, file_id)
            select %s as catalogrecord_id, f.id
            from metax_api_file as f
            where f.active = true and f.removed = false
            and f.id in %s
            and f.id not in (
                select file_id from
                metax_api_catalogrecord_files cr_f
                where catalogrecord_id = %s
            )
            returning id
            '''
        sql_params_insert_single = [self.id, tuple(file_changes['files_to_add']), self.id]

        with connection.cursor() as cr:
            n_files_added = 0
            if file_changes['files_to_add']:
                cr.execute(sql_insert_single_files, sql_params_insert_single)
                n_files_added += cr.rowcount

            if file_changes['dirs_to_add_by_project']:
                cr.execute(sql_select_and_insert_files_by_dir_path, sql_params_insert_dirs)
                n_files_added += cr.rowcount

        _logger.info('Added %d files to cumulative dataset %s' % (n_files_added, self.identifier))

        self._calculate_total_files_byte_size()
        self._handle_metadata_versioning()
        self.calculate_directory_byte_sizes_and_file_counts()
        self.date_last_cumulative_addition = self.date_modified

    def _files_added_for_first_time(self):
        """
        Find out if this update is the first time files are being added/changed since the dataset's creation.
        """
        if self.files(manager='objects_unfiltered').exists():
            # current version already has files
            return False

        if self.dataset_version_set.records.count() > 1:
            # for versioned catalogs, when a record is first created, the record is appended
            # to dataset_version_set. more than one dataset versions existing implies files
            # have changed already in the past.
            return False

        metadata_versions_with_files_exist = ResearchDatasetVersion.objects.filter(
            Q(Q(research_dataset__files__isnull=False) | Q(research_dataset__directories__isnull=False)),
            catalog_record_id=self.id) \
            .exists()

        # metadata_versions_with_files_exist == True implies this "0 to n" update without
        # creating a new dataset version already occurred once
        return not metadata_versions_with_files_exist

    def _dataset_is_access_restricted(self):
        """
        Check using logic x and y if dataset uses REMS for managing access.
        """
        return False

    def _dataset_restricted_access_changed(self):
        """
        Check using logic x and y if dataset uses REMS for managing access.
        """
        return False

    def _calculate_total_files_byte_size(self):
        rd = self.research_dataset
        if 'files' in rd or 'directories' in rd:
            rd['total_files_byte_size'] = self.files.aggregate(Sum('byte_size'))['byte_size__sum']
        else:
            rd['total_files_byte_size'] = 0

    def _calculate_total_remote_resources_byte_size(self):
        rd = self.research_dataset
        if 'remote_resources' in rd:
            rd['total_remote_resources_byte_size'] = sum(
                rr['byte_size'] for rr in rd['remote_resources'] if 'byte_size' in rr
            )
        else:
            rd['total_remote_resources_byte_size'] = 0

    def _get_dataset_selected_file_ids(self):
        """
        Parse research_dataset.files and directories, and return a list of ids
        of all unique individual files currently in the db.
        """
        file_ids = []
        file_changes = { 'changed_projects': defaultdict(set) }

        if 'files' in self.research_dataset:
            file_ids.extend(self._get_file_ids_from_file_list(self.research_dataset['files'], file_changes))

        if 'directories' in self.research_dataset:
            file_ids.extend(self._get_file_ids_from_dir_list(self.research_dataset['directories'],
                file_ids, file_changes))

        self._check_changed_files_permissions(file_changes)

        # note: possibly might wanto to use set() to remove duplicates instead of using ignore_files=list
        # to ignore already included files in _get_file_ids_from_dir_list()
        return file_ids

    def _get_file_ids_from_file_list(self, file_list, file_changes):
        """
        Simply retrieve db ids of files in research_dataset.files. Update file_changes dict with
        affected projects for permissions checking.
        """
        if not file_list:
            return []

        file_pids = [ f['identifier'] for f in file_list ]

        files = File.objects.filter(identifier__in=file_pids).values('id', 'identifier', 'project_identifier')
        file_ids = []
        for f in files:
            file_ids.append(f['id'])
            file_changes['changed_projects']['files_added'].add(f['project_identifier'])

        if len(file_ids) != len(file_pids):
            missing_identifiers = [ pid for pid in file_pids if pid not in set(f['identifier'] for f in files)]
            raise ValidationError({ 'detail': [
                'some requested files were not found. file identifiers not found:\n%s'
                % '\n'.join(missing_identifiers)
            ]})

        return file_ids

    def _get_file_ids_from_dir_list(self, dirs_list, ignore_files, file_changes):
        """
        The field research_dataset.directories can contain directories from multiple
        projects. Find the top-most dirs in each project used, and put their files -
        excluding those files already added from the field research_dataset.files - into
        the db relation dataset_files.

        Also update file_changes dict with affected projects for permissions checking.
        """
        if not dirs_list:
            return []

        dir_identifiers = [ d['identifier'] for d in dirs_list ]

        highest_level_dirs_by_project = self._get_top_level_parent_dirs_by_project(dir_identifiers)

        # empty queryset
        files = File.objects.none()

        for project_identifier, dir_paths in highest_level_dirs_by_project.items():
            for dir_path in dir_paths:
                files = files | File.objects.filter(
                    project_identifier=project_identifier,
                    file_path__startswith='%s/' % dir_path
                )
            file_changes['changed_projects']['files_added'].add(project_identifier)

        return files.exclude(id__in=ignore_files).values_list('id', flat=True)

    def _get_top_level_parent_dirs_by_project(self, dir_identifiers):
        """
        Find top level dirs that are not included by other directories in
        dir_identifiers, and return them in a dict, grouped by project.

        These directories are useful to know for finding files to add and remove by
        a file's file_path.
        """
        if not dir_identifiers:
            return {}

        dirs = Directory.objects.filter(identifier__in=dir_identifiers) \
            .values('project_identifier', 'directory_path', 'identifier') \
            .order_by('project_identifier', 'directory_path')

        # skip deprecated datasets, since there might be deleted directories
        if len(dirs) != len(dir_identifiers) and not self.deprecated:
            missing_identifiers = [ pid for pid in dir_identifiers if pid not in set(d['identifier'] for d in dirs)]
            raise ValidationError({ 'detail': [
                'some requested directories were not found. directory identifiers not found:\n%s'
                % '\n'.join(missing_identifiers)
            ]})

        # group directory paths by project
        dirs_by_project = defaultdict(list)

        for dr in dirs:
            if dr['directory_path'] == '/':
                raise ValidationError({ 'detail': [
                    'Adding the filesystem root directory ("/") to a dataset is not allowed. Identifier of the '
                    'offending directory: %s' % dr['directory_path']
                ]})
            dirs_by_project[dr['project_identifier']].append(dr['directory_path'])

        top_level_dirs_by_project = defaultdict(list)

        for proj, dir_paths in dirs_by_project.items():

            for path in dir_paths:

                dir_is_root = [ p.startswith('%s/' % path) for p in dir_paths if p != path ]

                if all(dir_is_root):
                    # found the root dir. disregard all the rest of the paths, if there were any.
                    top_level_dirs_by_project[proj] = [path]
                    break
                else:
                    path_contained_by_other_paths = [ path.startswith('%s/' % p) for p in dir_paths if p != path ]

                    if any(path_contained_by_other_paths):
                        # a child of at least one other path. no need to include it in the list
                        pass
                    else:
                        # "unique", not a child of any other path
                        top_level_dirs_by_project[proj].append(path)

        return top_level_dirs_by_project

    def _files_changed(self):
        file_changes = self._find_file_changes()

        if not file_changes['changed_projects']:
            # no changes in directory or file entries were detected.
            return False, None
        elif self._files_added_for_first_time():
            return True, None

        # there are changes in directory or file entries. it may be that those changes can be
        # considered to be only "metadata description changes", and no real file changes have happened.

        # but in case of file or directory entry additions, the reason of adding can also be that the
        # user is trying to add files that have been frozen later. therefore if "parent directory is
        # already included", the file changes should still be executed in order to see if there were
        # any newly frozen files added to the dataset as a result. the database knows about the new files,
        # but the metadata descriptions do not.

        self._check_changed_files_permissions(file_changes)
        actual_files_changed = self._create_temp_record(file_changes)

        return actual_files_changed, file_changes

    def _create_temp_record(self, file_changes):
        """
        Create a temporary record to perform the file changes on, to see if there were real file changes.
        If no, discard it. If yes, the temp_record will be transformed into the new dataset version record.
        """
        actual_files_changed = False

        try:
            with transaction.atomic():

                temp_record = self._create_new_dataset_version_template()

                actual_files_changed = self._process_file_changes(file_changes, temp_record.id, self.id)

                if actual_files_changed:
                    self._new_version = temp_record
                else:
                    _logger.debug('no real file changes detected, discarding the temporary record...')
                    raise DiscardRecord()
        except DiscardRecord:
            # rolled back
            pass

        return actual_files_changed

    def _create_new_dataset_version_template(self):
        """
        Create a new version of current record, with unique fields and some relation fields
        popped, and new identifiers generated, so that the record can be used as a template
        for any kind of new version of the dataset.

        The record is saved once immediately, so that it will have a proper db id for later changes,
        such as adding relations.
        """
        new_version_template = CatalogRecord.objects.get(pk=self.id)
        new_version_template.id = None
        new_version_template.next_dataset_version = None
        new_version_template.previous_dataset_version = None
        new_version_template.dataset_version_set = None
        new_version_template.identifier = generate_uuid_identifier()
        new_version_template.research_dataset['metadata_version_identifier'] = generate_uuid_identifier()
        new_version_template.preservation_identifier = None
        super(Common, new_version_template).save()
        return new_version_template

    def _check_changed_files_permissions(self, file_changes):
        '''
        Ensure user belongs to projects of all changed files and dirs.

        Raises 403 on error.
        '''
        if not self.request:
            # when files associated with a dataset have been changed, the user should be
            # always known, i.e. the http request object is present. if its not, the code
            # is not being executed as a result of a api request. in that case, only allow
            # proceeding when the code is executed for testing: the code is being called directly
            # from a test case, to set up test conditions etc.
            assert executing_test_case(), 'only permitted when setting up testing conditions'
            return

        projects_added = file_changes['changed_projects'].get('files_added', set())
        projects_removed = file_changes['changed_projects'].get('files_removed', set())
        project_changes = projects_added.union(projects_removed)

        from metax_api.services import CommonService
        allowed_projects = CommonService.get_list_query_param(self.request, 'allowed_projects')

        if allowed_projects is not None:

            if not all(p in allowed_projects for p in project_changes):
                raise Http403({'detail': [
                    'Unable to update dataset %s. You do not have permissions to all of the files and directories.'
                    % self.identifier
                ]})

        if self.request.user.is_service:
            # assumed the service knows what it is doing
            return

        from metax_api.services import AuthService
        user_projects = AuthService.get_user_projects(self.request)

        invalid_project_perms = [ proj for proj in project_changes if proj not in user_projects ]

        if invalid_project_perms:
            raise Http403({
                'detail': [
                    'Unable to add files to dataset. You are lacking project membership in the following projects: %s'
                    % ', '.join(invalid_project_perms)
                ]
            })

    def _handle_metadata_versioning(self):
        if not self.research_dataset_versions.exists():
            # when a record is initially created, there are no versions.
            # when the first new version is created, first add the initial version.
            first_rdv = ResearchDatasetVersion(
                date_created=self.date_created,
                metadata_version_identifier=self._initial_data['research_dataset']['metadata_version_identifier'],
                preferred_identifier=self.preferred_identifier,
                research_dataset=self._initial_data['research_dataset'],
                catalog_record=self,
            )
            first_rdv.save()

        # create and add the new metadata version

        self.research_dataset['metadata_version_identifier'] = generate_uuid_identifier()

        new_rdv = ResearchDatasetVersion(
            date_created=self.date_modified,
            metadata_version_identifier=self.research_dataset['metadata_version_identifier'],
            preferred_identifier=self.preferred_identifier,
            research_dataset=self.research_dataset,
            catalog_record=self,
        )
        new_rdv.save()

    def _create_new_dataset_version(self):
        """
        Create a new dataset version of the record who calls this method.
        """
        assert hasattr(self, '_new_version'), 'self._new_version should have been set in a previous step'
        old_version = self

        if old_version.next_dataset_version_id:
            raise ValidationError({ 'detail': ['Changing files in old dataset versions is not permitted.'] })

        _logger.info(
            'Files changed during CatalogRecord update. Creating new dataset version '
            'from old CatalogRecord having identifier %s' % old_version.identifier
        )
        _logger.debug(
            'Old CR metadata version identifier: %s' % old_version.metadata_version_identifier
        )

        new_version = self._new_version
        new_version.deprecated = False
        new_version.date_deprecated = None
        new_version.contract = None
        new_version.date_created = old_version.date_modified
        new_version.date_modified = None
        new_version.user_created = old_version.user_modified
        new_version.user_modified = None
        new_version.preservation_description = None
        new_version.preservation_state = 0
        new_version.preservation_state_modified = None
        new_version.previous_dataset_version = old_version
        new_version.preservation_identifier = None
        new_version.next_dataset_version_id = None
        new_version.service_created = old_version.service_modified or old_version.service_created
        new_version.service_modified = None
        new_version.alternate_record_set = None
        new_version.date_removed = None
        old_version.dataset_version_set.records.add(new_version)

        # note: copying research_dataset from the currently open instance 'old_version',
        # contains the new field data from the request. this effectively transfers
        # the changes to the new dataset version.
        new_version.research_dataset = deepcopy(old_version.research_dataset)
        new_version.research_dataset['metadata_version_identifier'] = generate_uuid_identifier()

        # This effectively means one cannot change identifier type for new catalog record versions
        pref_id_type = get_identifier_type(old_version.research_dataset['preferred_identifier'])
        if pref_id_type == IdentifierType.URN:
            new_version.research_dataset['preferred_identifier'] = generate_uuid_identifier(urn_prefix=True)
        elif pref_id_type == IdentifierType.DOI:
            doi_id = generate_doi_identifier()
            new_version.research_dataset['preferred_identifier'] = doi_id
            if self.catalog_is_ida():
                new_version.preservation_identifier = doi_id
        else:
            _logger.debug("This code should never be reached. Using URN identifier for the new version pref id")
            self.research_dataset['preferred_identifier'] = generate_uuid_identifier(urn_prefix=True)

        new_version._calculate_total_files_byte_size()

        if 'remote_resources' in new_version.research_dataset:
            new_version._calculate_total_remote_resources_byte_size()

        # nothing must change in the now old version of research_dataset, so copy
        # from _initial_data so that super().save() does not change it later.
        old_version.research_dataset = deepcopy(old_version._initial_data['research_dataset'])
        old_version.next_dataset_version = new_version

        if new_version.editor:
            # some of the old editor fields cant be true in the new version, so keep
            # only the ones that make sense. it is up to the editor, to update other fields
            # they see as relevant. we also dont want null values in there
            old_editor = deepcopy(new_version.editor)
            new_version.editor = {}
            if 'owner_id' in old_editor:
                new_version.editor['owner_id'] = old_editor['owner_id']
            if 'creator_id' in old_editor:
                new_version.editor['creator_id'] = old_editor['creator_id']
            if 'identifier' in old_editor:
                # todo this probably does not make sense... ?
                new_version.editor['identifier'] = old_editor['identifier']

        super(Common, new_version).save()

        new_version.calculate_directory_byte_sizes_and_file_counts()

        if pref_id_type == IdentifierType.DOI:
            self.add_post_request_callable(DataciteDOIUpdate(new_version,
                                                             new_version.research_dataset['preferred_identifier'],
                                                             'create'))

        new_version.add_post_request_callable(RabbitMQPublishRecord(new_version, 'create'))

        old_version.new_dataset_version_created = True

        _logger.info('New dataset version created, identifier %s' % new_version.identifier)
        _logger.debug('New dataset version preferred identifer %s' % new_version.preferred_identifier)

    def _get_metadata_file_changes(self):
        """
        Check which files and directories selected in research_dataset have changed, and which to keep.
        This data will later be used when copying files from a previous version to a new version.

        Note: set removes duplicates. It is assumed that file listings do not include
        duplicate files.
        """
        if not self._field_is_loaded('research_dataset'):
            return {}

        if not self._field_initial_value_loaded('research_dataset'): # pragma: no cover
            self._raise_field_not_tracked_error('research_dataset.files')

        changes = {}

        initial_files = set( f['identifier'] for f in self._initial_data['research_dataset'].get('files', []) )
        received_files = set( f['identifier'] for f in self.research_dataset.get('files', []) )
        changes['files'] = {
            'keep': initial_files.intersection(received_files),
            'removed': initial_files.difference(received_files),
            'added': received_files.difference(initial_files),
        }

        initial_dirs = set(dr['identifier'] for dr in self._initial_data['research_dataset'].get('directories', []))
        received_dirs = set( dr['identifier'] for dr in self.research_dataset.get('directories', []) )
        changes['directories'] = {
            'keep': initial_dirs.intersection(received_dirs),
            'removed': initial_dirs.difference(received_dirs),
            'added': received_dirs.difference(initial_dirs),
        }

        return changes

    def calculate_directory_byte_sizes_and_file_counts(self):
        """
        Calculate directory byte_sizes and file_counts for all dirs selected for this cr.
        Since file changes will create a new dataset version, these values will never change.
        """
        if not self.research_dataset.get('directories', None):
            return

        _logger.info('Calculating directory byte_sizes and file_counts...')

        dir_identifiers = [ d['identifier'] for d in self.research_dataset['directories'] ]

        highest_level_dirs_by_project = self._get_top_level_parent_dirs_by_project(dir_identifiers)

        directory_data = {}

        for project_identifier, dir_paths in highest_level_dirs_by_project.items():
            dirs = Directory.objects.filter(project_identifier=project_identifier, directory_path__in=dir_paths)
            for dr in dirs:
                dr.calculate_byte_size_and_file_count_for_cr(self.id, directory_data)

        self._directory_data = directory_data
        super(Common, self).save(update_fields=['_directory_data'])

    def _handle_preferred_identifier_changed(self):
        if self.has_alternate_records():
            self._remove_from_alternate_record_set()

        other_record = self._check_alternate_records()

        if other_record:
            self._create_or_update_alternate_record_set(other_record)

    def _check_alternate_records(self):
        """
        Check if there exists records in other catalogs with identical preferred_identifier
        value, and return it.

        It is enough that the first match is returned, because the related alternate_record_set
        (if it exists) can be accessed through it, or, if alternate_record_set does not exist,
        then it is the only duplicate record, and will later be used for creating the record set.

        Note: Due to some limitations in the ORM, using select_related to get CatalogRecord and
        DataCatalog is preferable to using .only() to select specific fields, since that seems
        to cause multiple queries to the db for some reason (even as many as 4!!). The query
        below makes only one query. We are only interested in alternate_record_set though, since
        fetching it now saves another query later when checking if it already exists.
        """
        return CatalogRecord.objects.select_related('data_catalog', 'alternate_record_set') \
            .filter(research_dataset__contains={ 'preferred_identifier': self.preferred_identifier }) \
            .exclude(Q(data_catalog__id=self.data_catalog_id) | Q(id=self.id)) \
            .first()

    def _create_or_update_alternate_record_set(self, other_record):
        """
        Create a new one, or update an existing alternate_records set using the
        passed other_record.
        """
        if other_record.alternate_record_set:
            # append to existing alternate record set
            other_record.alternate_record_set.records.add(self)
        else:
            # create a new set, and add the current, and the other record to it.
            # note that there should ever only be ONE other alternate record
            # at this stage, if the alternate_record_set didnt exist already.
            ars = AlternateRecordSet()
            ars.save()
            ars.records.add(self, other_record)
            _logger.info('Creating new alternate_record_set for preferred_identifier: %s, with records: %s and %s' %
                (self.preferred_identifier, self.metadata_version_identifier, other_record.metadata_version_identifier))

    def _remove_from_alternate_record_set(self):
        """
        Remove record from previous alternate_records set, and delete the record set if
        necessary.
        """
        if self.alternate_record_set.records.count() <= 2:
            # only two records in the set, so the set can be deleted.
            # delete() takes care of the references in the other record,
            # since models.SET_NULL is used.
            self.alternate_record_set.delete()

        # note: save to db occurs in delete()
        self.alternate_record_set = None

    def add_post_request_callable(self, *args, **kwargs):
        """
        Wrapper in order to import CommonService in one place only...
        """
        from metax_api.services import CallableService
        CallableService.add_post_request_callable(*args, **kwargs)

    def __repr__(self):
        return '<%s: %d, removed: %s, data_catalog: %s, metadata_version_identifier: %s, ' \
            'preferred_identifier: %s, file_count: %d >' \
            % (
                'CatalogRecord',
                self.id,
                str(self.removed),
                self.data_catalog.catalog_json['identifier'],
                self.metadata_version_identifier,
                self.preferred_identifier,
                self.files.count(),
            )

    def _get_preferred_identifier_type_from_request(self):
        """
        Get preferred identifier type as IdentifierType enum object

        :return: IdentifierType. Return None if parameter not given or is unrecognized. Calling code is then
        responsible for choosing which IdentifierType to use.
        """
        pid_type = self.request.query_params.get('pid_type', None)
        if pid_type == IdentifierType.DOI.value:
            pid_type = IdentifierType.DOI
        elif pid_type == IdentifierType.URN.value:
            pid_type = IdentifierType.URN
        return pid_type

    def change_cumulative_state(self, new_state):
        """
        Change field cumulative_state to new_state. Creates a new dataset version when
        a new cumulative period is started. Returns True if new dataset version is created, otherwise False.
        """

        if self.next_dataset_version:
            raise Http400('Cannot change cumulative_state on old dataset version')

        cumulative_state_valid_values = [ choice[0] for choice in self.CUMULATIVE_STATE_CHOICES ]

        try:
            new_state = int(new_state)
            assert new_state in cumulative_state_valid_values
        except:
            raise Http400(
                'cumulative_state must be one of: %s' % ', '.join(str(x) for x in cumulative_state_valid_values)
            )

        _logger.info('Changing cumulative_state from %d to %d' % (self.cumulative_state, new_state))

        if self.cumulative_state == new_state:
            _logger.info('No change in cumulative_state')
            return False

        self.date_modified = get_tz_aware_now_without_micros()
        self.service_modified = self.request.user.username if self.request.user.is_service else None

        if not self.user_modified:
            # for now this will probably be true enough, since dataset ownership can not change
            self.user_modified = self.user_created

        if new_state == self.CUMULATIVE_STATE_NO:
            raise Http400(
                'Cumulative dataset cannot be set to non-cumulative dataset. '
                'If you want to stop active cumulation, set cumulative status to closed.'
            )

        elif new_state == self.CUMULATIVE_STATE_CLOSED:

            if self.cumulative_state == self.CUMULATIVE_STATE_NO:
                raise Http400('Cumulation cannot be closed for non-cumulative dataset')

            self.date_cumulation_ended = self.date_modified

            self.cumulative_state = new_state

            super().save(update_fields=[
                'cumulative_state',
                'date_cumulation_ended',
                'date_modified'
            ])

        elif new_state == self.CUMULATIVE_STATE_YES:

            if self.preservation_state > self.PRESERVATION_STATE_INITIALIZED:
                raise Http400(
                    'Cumulative datasets are not allowed in PAS process. Change preservation_state '
                    'to 0 in order to change the dataset to cumulative.'
                )

            new_version = self._create_new_dataset_version_template()
            new_version.date_cumulation_started = self.date_modified
            new_version.date_cumulation_ended = None
            new_version.cumulative_state = new_state
            super(Common, new_version).save()

            # add all files from previous version to new version
            new_version.files.add(*self.files.values_list('id', flat=True))

            self._new_version = new_version

            self._create_new_dataset_version()

            super().save()

        self.add_post_request_callable(RabbitMQPublishRecord(self, 'update'))

        return True if new_state == self.CUMULATIVE_STATE_YES else False

<<<<<<< HEAD
    def refresh_directory_content(self, dir_identifier):
        """
        Checks if there are new files frozen to given directory and adds those files to dataset.
        Creates new version on file addition if dataset is not cumulative.
        Returns True if new dataset version is created, False otherwise.
        """

        if self.deprecated:
            raise Http400('Cannot update files on deprecated dataset. '
                        'You can remove all deleted files from dataset using API /rpc/datasets/fix_deprecated.')
        try:
            dir = Directory.objects.get(identifier=dir_identifier)
        except Directory.DoesNotExist:
            raise Http404(f'Directory \'{dir_identifier}\' could not be found')

        dir_identifiers = [ d['identifier'] for d in self.research_dataset['directories'] ]
        base_paths = Directory.objects.filter(identifier__in=dir_identifiers).values_list('directory_path', flat=True)

        if dir.directory_path not in base_paths and \
                not any([ dir.directory_path.startswith(f'{p}/') for p in base_paths ]):
            raise Http400(f'Directory \'{dir_identifier}\' is not included in this dataset')

        added_file_ids = self._find_new_files_added_to_dir(dir)

        if not added_file_ids:
            _logger.info('no change in directory content')
            return False

        _logger.info(f'refreshing directory adds {len(added_file_ids)} files to dataset')
        self.date_modified = get_tz_aware_now_without_micros()
        self.service_modified = self.request.user.username if self.request.user.is_service else None

        if self.cumulative_state == self.CUMULATIVE_STATE_YES:
            self.files.add(*added_file_ids)
            self.date_last_cumulative_addition = self.date_modified

        else:
            new_version = self._create_new_dataset_version_template()
            super(Common, new_version).save()

            # add all files from previous version in addition to new ones
            new_version.files.add(*added_file_ids, *self.files.values_list('id', flat=True))

            self._new_version = new_version
            self._create_new_dataset_version()

        super().save()
        self.add_post_request_callable(RabbitMQPublishRecord(self, 'update'))

        return True if self.cumulative_state != self.CUMULATIVE_STATE_YES else False

    def _find_new_files_added_to_dir(self, dir):
        sql_insert_newly_frozen_files_by_dir_path = '''
            select f.id
            from metax_api_file as f
            where f.active = true and f.removed = false
            and f.project_identifier = %s
            and f.file_path like (%s || '/%%')
=======
    def fix_deprecated(self):
        """
        Deletes all removed files and directories from dataset and creates new, non-deprecated version.
        """
        new_version = self._create_new_dataset_version_template()
        self._new_version = new_version
        self._fix_deprecated_research_dataset()
        self._copy_undeleted_files_from_old_version()
        self._create_new_dataset_version()
        super().save()
        self.add_post_request_callable(RabbitMQPublishRecord(self, 'update'))

    def _fix_deprecated_research_dataset(self):
        if self.research_dataset.get('files'):
            pid_list = [ f['identifier'] for f in self.research_dataset['files'] ]
            pid_list_fixed = File.objects.filter(identifier__in=pid_list).values_list('identifier', flat=True)

            if len(pid_list_fixed) != len(pid_list):
                self.research_dataset['files'] = [
                    f for f in self.research_dataset['files'] if f['identifier'] in pid_list_fixed
                ]
                if not self.research_dataset['files']:
                    del self.research_dataset['files']

        if self.research_dataset.get('directories'):
            pid_list = [ d['identifier'] for d in self.research_dataset['directories'] ]
            pid_list_fixed = Directory.objects.filter(identifier__in=pid_list).values_list('identifier', flat=True)

            if len(pid_list_fixed) != len(pid_list):
                self.research_dataset['directories'] = [
                    d for d in self.research_dataset['directories'] if d['identifier'] in pid_list_fixed
                ]
                if not self.research_dataset['directories']:
                    del self.research_dataset['directories']

    def _copy_undeleted_files_from_old_version(self):
        copy_undeleted_files_sql = '''
            insert into metax_api_catalogrecord_files (catalogrecord_id, file_id)
            select %s as catalogrecord_id, file_id
            from metax_api_catalogrecord_files as cr_f
            inner join metax_api_file as f on f.id = cr_f.file_id
            where catalogrecord_id = %s
            and f.active = true and f.removed = false
>>>>>>> d1623853
            and f.id not in (
                select file_id from
                metax_api_catalogrecord_files cr_f
                where catalogrecord_id = %s
            )
<<<<<<< HEAD
        '''
        sql_params_insert_new_files = [dir.project_identifier, dir.directory_path, self.id]

        with connection.cursor() as cr:
            cr.execute(sql_insert_newly_frozen_files_by_dir_path, sql_params_insert_new_files)
            added_file_ids = [ v[0] for v in cr.fetchall() ]

        return added_file_ids

=======
            returning file_id
        '''
        sql_params_copy_undeleted = [self._new_version.id, self.id, self._new_version.id]

        with connection.cursor() as cr:
            cr.execute(copy_undeleted_files_sql, sql_params_copy_undeleted)
            n_files_copied = cr.rowcount

        if DEBUG:
            _logger.debug('Added %d files to dataset %s' % (n_files_copied, self._new_version.id))
>>>>>>> d1623853

class RabbitMQPublishRecord():

    """
    Callable object to be passed to CommonService.add_post_request_callable(callable).

    Handles rabbitmq publishing.
    """

    def __init__(self, cr, routing_key):
        assert routing_key in ('create', 'update', 'delete'), 'invalid value for routing_key'
        self.cr = cr
        self.routing_key = routing_key

    def __call__(self):
        """
        The actual code that gets executed during CommonService.run_post_request_callables().
        """
        from metax_api.services import RabbitMQService as rabbitmq

        _logger.info(
            'Publishing CatalogRecord %s to RabbitMQ... routing_key: %s'
            % (self.cr.identifier, self.routing_key)
        )

        if self.routing_key == 'delete':
            cr_json = { 'identifier': self.cr.identifier }
        else:
            cr_json = self._to_json()
            # Send full data_catalog json
            cr_json['data_catalog'] = {'catalog_json': self.cr.data_catalog.catalog_json}

        try:
            rabbitmq.publish(cr_json, routing_key=self.routing_key, exchange='datasets')
        except:
            # note: if we'd like to let the request be a success even if this operation fails,
            # we could simply not raise an exception here.
            _logger.exception('Publishing rabbitmq message failed')
            raise Http503({ 'detail': [
                'failed to publish updates to rabbitmq. request is aborted.'
            ]})

    def _to_json(self):
        from metax_api.api.rest.base.serializers import CatalogRecordSerializer
        return CatalogRecordSerializer(self.cr).data


class REMSUpdate():

    """
    Callable object to be passed to CommonService.add_post_request_callable(callable).

    Handles managing REMS resources when creating, updating and deleting datasets.
    """

    def __init__(self, cr, action):
        assert action in ('create', 'update', 'delete'), 'invalid value for action'
        self.cr = cr
        self.action = action

    def __call__(self):
        """
        The actual code that gets executed during CommonService.run_post_request_callables().
        """
        _logger.info(
            'Publishing CatalogRecord %s update to REMS... action: %s'
            % (self.cr.identifier, self.action)
        )

        try:
            # todo do_stuff()
            pass
        except:
            _logger.exception('REMS interaction failed')
            raise Http503({ 'detail': [
                'failed to publish updates to rems. request is aborted.'
            ]})


class DataciteDOIUpdate():
    """
    Callable object to be passed to CommonService.add_post_request_callable(callable).

    Handles creating, updating or deleting DOI metadata along with DOI identifier,
    and publishing of URL for resolving the DOI identifier in Datacite API.
    """

    def __init__(self, cr, doi_identifier, action):
        """
        Give doi_identifier as parameter since its location in cr is not always the same

        :param cr:
        :param doi_identifier:
        :param action:
        """
        from metax_api.services.datacite_service import DataciteService
        assert action in ('create', 'update', 'delete'), 'invalid value for action'
        assert is_metax_generated_doi_identifier(doi_identifier)
        self.cr = cr
        self.doi_identifier = doi_identifier
        self.action = action
        self.dcs = DataciteService()

    def __call__(self):
        """
        The actual code that gets executed during CommonService.run_post_request_callables().
        Do not run for tests or in travis
        """

        if hasattr(settings, 'DATACITE'):
            if not settings.DATACITE.get('ETSIN_URL_TEMPLATE', None):
                raise Exception('Missing configuration from settings for DATACITE: ETSIN_URL_TEMPLATE')
        else:
            raise Exception('Missing configuration from settings: DATACITE')

        doi = extract_doi_from_doi_identifier(self.doi_identifier)
        if doi is None:
            return

        if self.action == 'create':
            _logger.info(
                'Publishing CatalogRecord {0} metadata and url to Datacite API using DOI {1}'.
                format(self.cr.identifier, doi)
            )
        elif self.action == 'update':
            _logger.info(
                'Updating CatalogRecord {0} metadata and url to Datacite API using DOI {1}'.
                format(self.cr.identifier, doi)
            )
        elif self.action == 'delete':
            _logger.info(
                'Deleting CatalogRecord {0} metadata from Datacite API using DOI {1}'.
                format(self.cr.identifier, doi)
            )

        from metax_api.services.datacite_service import DataciteException
        try:
            if self.action == 'create':
                try:
                    self._publish_to_datacite(doi)
                except Exception as e:
                    # Try to delete DOI in case the DOI got created but stayed in "draft" state
                    self.dcs.delete_draft_doi(doi)
                    raise(Exception(e))
            elif self.action == 'update':
                self._publish_to_datacite(doi)
            elif self.action == 'delete':
                # If metadata is in "findable" state, the operation below should transition the DOI to "registered"
                # state
                self.dcs.delete_doi_metadata(doi)
        except DataciteException as e:
            _logger.error(e)
            raise Http400(str(e))
        except Exception as e:
            _logger.error(e)
            _logger.exception('Datacite API interaction failed')
            raise Http503({'detail': [
                'failed to publish updates to Datacite API. request is aborted.'
            ]})

    def _publish_to_datacite(self, doi):
        from metax_api.services.datacite_service import convert_cr_to_datacite_cr_json
        cr_json = convert_cr_to_datacite_cr_json(self.cr)
        datacite_xml = self.dcs.convert_catalog_record_to_datacite_xml(cr_json, True, True)
        _logger.debug("Datacite XML to be sent to Datacite API: {0}".format(datacite_xml))

        # When the two operations below are successful, it should result in the DOI transitioning to
        # "findable" state
        self.dcs.create_doi_metadata(datacite_xml)
        self.dcs.register_doi_url(doi, settings.DATACITE['ETSIN_URL_TEMPLATE'] % self.cr.identifier)<|MERGE_RESOLUTION|>--- conflicted
+++ resolved
@@ -1868,7 +1868,6 @@
 
         return True if new_state == self.CUMULATIVE_STATE_YES else False
 
-<<<<<<< HEAD
     def refresh_directory_content(self, dir_identifier):
         """
         Checks if there are new files frozen to given directory and adds those files to dataset.
@@ -1927,7 +1926,20 @@
             where f.active = true and f.removed = false
             and f.project_identifier = %s
             and f.file_path like (%s || '/%%')
-=======
+            and f.id not in (
+                select file_id from
+                metax_api_catalogrecord_files cr_f
+                where catalogrecord_id = %s
+            )
+        '''
+        sql_params_insert_new_files = [dir.project_identifier, dir.directory_path, self.id]
+
+        with connection.cursor() as cr:
+            cr.execute(sql_insert_newly_frozen_files_by_dir_path, sql_params_insert_new_files)
+            added_file_ids = [ v[0] for v in cr.fetchall() ]
+
+        return added_file_ids
+
     def fix_deprecated(self):
         """
         Deletes all removed files and directories from dataset and creates new, non-deprecated version.
@@ -1971,23 +1983,11 @@
             inner join metax_api_file as f on f.id = cr_f.file_id
             where catalogrecord_id = %s
             and f.active = true and f.removed = false
->>>>>>> d1623853
             and f.id not in (
                 select file_id from
                 metax_api_catalogrecord_files cr_f
                 where catalogrecord_id = %s
             )
-<<<<<<< HEAD
-        '''
-        sql_params_insert_new_files = [dir.project_identifier, dir.directory_path, self.id]
-
-        with connection.cursor() as cr:
-            cr.execute(sql_insert_newly_frozen_files_by_dir_path, sql_params_insert_new_files)
-            added_file_ids = [ v[0] for v in cr.fetchall() ]
-
-        return added_file_ids
-
-=======
             returning file_id
         '''
         sql_params_copy_undeleted = [self._new_version.id, self.id, self._new_version.id]
@@ -1998,7 +1998,7 @@
 
         if DEBUG:
             _logger.debug('Added %d files to dataset %s' % (n_files_copied, self._new_version.id))
->>>>>>> d1623853
+
 
 class RabbitMQPublishRecord():
 
