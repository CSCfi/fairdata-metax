--- conflicted
+++ resolved
@@ -314,7 +314,7 @@
         help_text='Stores data of REMS user who is currently granting access to this dataset')
 
     rems_identifier = models.CharField(max_length=200, null=True, default=None,
-        help_text='Defines corresponding item in REMS service')
+        help_text='Defines corresponding catalog item in REMS service')
 
     # END OF MODEL FIELD DEFINITIONS #
 
@@ -1151,21 +1151,13 @@
                 dvs.save()
                 dvs.records.add(self)
 
-<<<<<<< HEAD
-        if self._dataset_has_rems_managed_access() and settings.REMS['ENABLED']:
-            self._handle_rems_managed_access()
-=======
             if get_identifier_type(self.preferred_identifier) == IdentifierType.DOI:
                 self._validate_cr_against_datacite_schema()
                 self.add_post_request_callable(DataciteDOIUpdate(self, self.research_dataset['preferred_identifier'],
                                                                 'create'))
 
             if self._dataset_has_rems_managed_access() and settings.REMS['ENABLED']:
-                self._validate_for_rems()
-                user_info = self._get_user_info_for_rems()
-                self._access_granter = user_info
-                self.add_post_request_callable(REMSUpdate(self, 'create', user_info=user_info))
->>>>>>> 30790004
+                self._handle_rems_managed_access()
 
             self.add_post_request_callable(RabbitMQPublishRecord(self, 'create'))
 
