import json
import os
import sys
import time
from copy import deepcopy
from json import dump as json_dump
from json import dumps as json_dumps
from json import load as json_load
from uuid import uuid4

import requests
import urllib3
from jsonschema import validate as json_validate

sys.path.append(os.path.dirname(os.path.dirname(os.path.abspath(__file__))))
from utils import get_json_schema, generate_test_identifier

"""
Execute this file to generate rows to metax_api_file table. Uses
file_test_data_template.json as template, and slightly modifies fields each loop.

When sending generated files immediately using requests for the first time, make sure to
load data from a json-generated list first, because file storages are only generated when
usind mode=json for now. After that, sending requests will work too because then they can
use the file_storage from the json-generated file. If you are flushing the db at times,
remember to load file storages from json-file again.

Data input options:

- Generate rows as a json list to file file_test_data_list.json. Note that manage.py wont
  handle very large files very well, i.e. dont try to load half a million rows in one file.
  Execute the following to load the json data to django db:
  python manage.py loaddata metax_api/tests/file_test_data_list.json

- Send generated rows directly as http POST requests to your api.
  Optionally send either one by one, or in bulk in one request, or in bulk in batches.
  Note that nginx max request size restriction applies.

todo:
- run with proper cmd line parameters ?
"""

# how many file rows to generate
file_max_rows = 120

# how many filestorage rows to generate
file_storage_max_rows = 2

ida_data_catalog_max_rows = 4

att_data_catalog_max_rows = 4

contract_max_rows = 5

ida_catalog_record_max_rows = 10

att_catalog_record_max_rows = 10

files_per_dataset = 2

catalog_records_per_contract = 2

# spread these evenly among the cr's
catalog_records_owner_ids = [
    '053bffbcc41edad4853bea91fc42ea18',
    '053d18ecb29e752cb7a35cd77b34f5fd',
    '05593961536b76fa825281ccaedd4d4f',
    '055ea4dade5ab2145954f56d4b51cef0',
    '055ea531a6cac569425bed94459266ee',
]

# mode: json for json-file, request for request per row, request_list for bulk post
mode = 'json'

# how many rows to send in one request when using request_list.
# sends requests in batches until all rows sent. value 0 means send all at once
batch_size = 0

# very slow with a large number of rows. we'll always validate the first loop tho
validate_json = False

# where to send POST requests if using it
url = 'https://metax.csc.local/rest/files/'

# print tasty debug information from POST requests
DEBUG = False

#  to disable self-signed certificate warnings
urllib3.disable_warnings()

# Location of schema files
schema_path = os.path.dirname(__file__) + '../api.rest.base/schemas'

# identifier model type
cr_type = 1  # catalog record
dc_type = 2  # data catalog


def generate_file_storages(mode, file_storage_max_rows):
    test_file_storage_list = []

    if mode == 'json':

        with open('file_storage_test_data_template.json') as json_file:
            row_template = json_load(json_file)

        title = row_template['file_storage_json']['title']
        identifier = "pid:urn:storage" + row_template['file_storage_json']['identifier']

        for i in range(1, file_storage_max_rows + 1):
            new = {
                'fields': {
                    'date_modified': '2017-06-23T10:07:22Z',
                    'date_created': '2017-05-23T10:07:22Z',
                    'file_storage_json': {
                        'title': title % str(i),
                        'identifier': identifier % str(i),
                        'url': url,
                    }
                },
                'model': "metax_api.filestorage",
                'pk': i
            }
            test_file_storage_list.append(new)

    return test_file_storage_list


def generate_files(mode, test_file_storage_list, validate_json, url):
    print('generating files%s...' % ('' if mode in ('json', 'request_list') else ' and uploading'))

    with open('file_test_data_template.json') as json_file:
        row_template = json_load(json_file)

    json_template = row_template['file_characteristics'].copy()
    file_name = row_template['file_name']
    json_title = json_template['title']
    json_description = json_template['description']

    directories = []
    file_test_data_list = []
    directory_test_data_list = []
    json_schema = get_json_schema('file')
    total_time_elapsed = 0

    if mode == "json":
        # use the file storage id from the file storage created previously during this script execution
        file_storage = test_file_storage_list[0]['pk']
    else:
        # with POST requests, new file storages are not generated. instead, it is expected that they have
        # been already loaded in from previous test data
        with open('file_test_data_list.json') as old_test_data_file:
            file_test_data = json_load(old_test_data_file)
            file_storage = file_test_data[0]['pk']

    for i in range(1, file_max_rows + 1):
        if i <= 20:
            project_identifier = 'project_x'
            project_root_folder = 'project_x_FROZEN'
        else:
            project_identifier = 'research_project_112'
            project_root_folder = 'prj_112_root'

        loop = str(i)
        if mode == 'json':

            new = {
                'fields': row_template.copy(),
                'model': 'metax_api.file',
            }

            file_path = row_template['file_path']

            # assing files to different directories to have something to browse
            if 1 <= i < 6:
                file_path = file_path.replace('/some/path/', '/{0}/Experiment_X/'.
                                              format(project_root_folder))
            elif 6 <= i < 11:
                file_path = file_path.replace('/some/path/', '/{0}/Experiment_X/Phase_1/'.
                                              format(project_root_folder))
            elif 11 <= i <= 20:
                file_path = file_path.replace('/some/path/', '/{0}/Experiment_X/Phase_1/2017/01/'.
                                              format(project_root_folder))
            if i == 21:
                file_path = file_path.replace('/some/path/', '/{0}/science_data_A/'.
                                              format(project_root_folder))
            if 22 <= i < 25:
                file_path = file_path.replace('/some/path/', '/{0}/science_data_A/phase_1/2018/01/'.
                                              format(project_root_folder))
            if i == 25:
                file_path = file_path.replace('/some/path/', '/{0}/science_data_B/'.
                                              format(project_root_folder))
            if i == 26:
                file_path = file_path.replace('/some/path/', '/{0}/other/items/'.
                                              format(project_root_folder))
            if 27 <= i < 30:
                file_path = file_path.replace('/some/path/', '/{0}/random_folder/'.
                                              format(project_root_folder))
            if 30 <= i < 35:
                file_path = file_path.replace('/some/path/', '/{0}/science_data_C/'.
                                              format(project_root_folder))
            elif 35 <= i < 40:
                file_path = file_path.replace('/some/path/', '/{0}/science_data_C/phase_1/'.
                                              format(project_root_folder))
            elif 40 <= i < 50:
                file_path = file_path.replace('/some/path/', '/{0}/science_data_C/phase_1/2017/01/'.
                                              format(project_root_folder))
            elif 50 <= i < 70:
                file_path = file_path.replace('/some/path/', '/{0}/science_data_C/phase_1/2017/02/'.
                                              format(project_root_folder))
            elif 70 <= i <= file_max_rows:
                file_path = file_path.replace('/some/path/', '/{0}/science_data_C/phase_2/2017/10/'.
                                              format(project_root_folder))

            directory_id = get_parent_directory_for_path(directories, file_path, directory_test_data_list,
                                                         project_identifier)

            new['fields']['parent_directory'] = directory_id
            new['fields']['project_identifier'] = project_identifier
            new['fields']['file_name'] = file_name % loop
            new['fields']['file_path'] = file_path % loop
            new['fields']['identifier'] = "pid:urn:" + loop
            new['fields']['file_characteristics']['title'] = json_title % loop
            new['fields']['file_characteristics']['description'] = json_description % loop
            new['fields']['file_storage'] = file_storage
            new['fields']['byte_size'] = i * 100
            new['pk'] = i

            if validate_json or i == 1:
                json_validate(new['fields']['file_characteristics'], json_schema)

            file_test_data_list.append(new)

        else:
            # http POST requests

            new = row_template.copy()
            uuid_str = str(uuid4())

            new['file_name'] = file_name % loop
            new['identifier'] = "pid:urn:" + uuid_str
            new['file_characteristics']['title'] = json_title % loop
            new['file_characteristics']['description'] = json_description % loop
            new['file_storage'] = file_storage

            if validate_json or i == 1:
                json_validate(new['file_characteristics'], json_schema)

            if mode == 'request':
                start = time.time()
                res = requests.post(url, data=json_dumps(new), headers={'Content-Type': 'application/json'},
                                    verify=False)
                end = time.time()
                total_time_elapsed += (end - start)

                if res.status_code == 201:
                    # to be used in creating datasets
                    file_test_data_list.append(res.data)

                if DEBUG:
                    print(res.status_code)
                    if res.status_code == 201:
                        print(res.text)
                    else:
                        print('request failed:')
                        print(res.text)
                        print('------------------------------------------')
                        return
            else:
                # sent later in bulk request
                file_test_data_list.append(new)

        percent = i / float(file_max_rows) * 100.0

        if percent % 10 == 0:
            print("%d%%%s" % (percent, '' if percent == 100.0 else '...'))

    if mode in ("json", 'request_list'):
        print('generated files into a list')
    elif mode == 'request':
        print('collected created objects from responses into a list')
        print('total time elapsed for %d rows: %.3f seconds' % (file_max_rows, total_time_elapsed))

    return file_test_data_list, directory_test_data_list


def get_parent_directory_for_path(directories, file_path, directory_test_data_list, project_identifier):
    dir_name = os.path.dirname(file_path)
    for d in directories:
        if d['fields']['directory_path'] == dir_name and d['fields']['project_identifier'] == project_identifier:
            return d['pk']
    return create_parent_directory_for_path(directories, dir_name, directory_test_data_list, project_identifier)


def create_parent_directory_for_path(directories, file_path, directory_test_data_list, project_identifier):
    """
    Recursively creates the requested directories for file_path
    """
    with open('directory_test_data_template.json') as json_file:
        row_template = json_load(json_file)

    if file_path == '/':
        directory_id = None
    else:
        # the directory where a file or dir belongs to, must be retrieved or created first
        directory_id = get_parent_directory_for_path(directories, file_path, directory_test_data_list,
                                                     project_identifier)

    # all parent dirs have been created - now create the dir that was originally asked for

    new_id = len(directories) + 1

    new = {
        'fields': row_template.copy(),
        'model': 'metax_api.directory',
        'pk': new_id,
    }

    # note: it is possible that parent_directory is null (top-level directories)
    new['fields']['parent_directory'] = directory_id
    new['fields']['directory_name'] = os.path.basename(file_path)
    new['fields']['directory_path'] = file_path
    new['fields']['identifier'] = new['fields']['identifier'] % new_id
    new['fields']['project_identifier'] = project_identifier

    directory_test_data_list.append(new)
    directories.append(new)

    return new_id


def save_test_data(mode, file_storage_list, file_list, directory_list, data_catalogs_list, contract_list,
        catalog_record_list, dataset_version_sets, batch_size):
    if mode == 'json':

        with open('test_data.json', 'w') as f:
            print('dumping test data as json to metax_api/tests/test_data.json...')
            json_dump(file_storage_list + directory_list + file_list + data_catalogs_list + contract_list +
                      dataset_version_sets + catalog_record_list, f, indent=4, sort_keys=True)

    elif mode == 'request_list':

        total_rows_count = len(file_list)
        start = 0
        end = batch_size or total_rows_count
        i = 0
        total_time_elapsed = 0

        print('uploading to db using POST requests...')

        while end <= total_rows_count:

            batch_start = time.time()
            res = requests.post(url, data=json_dumps(file_list[start:end]),
                                headers={'Content-Type': 'application/json'}, verify=False)
            batch_end = time.time()
            batch_time_elapsed = batch_end - batch_start
            total_time_elapsed += batch_time_elapsed
            print('completed batch #%d: %d rows in %.3f seconds'
                  % (i, batch_size or total_rows_count, batch_time_elapsed))

            start += batch_size
            end += batch_size or total_rows_count
            i += 1

            try:
                res_json = json.loads(res.text)
            except Exception:
                print('something went wrong when loading res.text to json, here is the text:')
                print(res.text)
                return

            if DEBUG and res_json and res_json['failed']:
                print('some insertions failed. here is the object and the errors from the first row:')
                print(res_json['failed'][0])
                return

        print('total time elapsed for %d rows in %d requests: %.3f seconds' % (total_rows_count, i, total_time_elapsed))

    else:
        pass


def generate_data_catalogs(mode, start_idx, data_catalog_max_rows, validate_json, type):
    test_data_catalog_list = []
    json_schema = get_json_schema('datacatalog')

    if mode == 'json':

        with open('data_catalog_test_data_template.json') as json_file:
            row_template = json_load(json_file)

        for i in range(start_idx, start_idx + data_catalog_max_rows):

            new = {
                'fields': deepcopy(row_template),
                'model': "metax_api.datacatalog",
                'pk': i,
            }
            new['fields']['date_modified'] = '2017-06-15T10:07:22Z'
            new['fields']['date_created'] = '2017-05-15T10:07:22Z'
            new['fields']['catalog_json']['identifier'] = generate_test_identifier(dc_type, i)

            if type == 'ida':
                new['fields']['catalog_json']['research_dataset_schema'] = 'ida'
            elif type == 'att':
                new['fields']['catalog_json']['research_dataset_schema'] = 'att'

            if i in (start_idx, start_idx + 1):
                # lets pretend that the first two data catalogs will support versioning,
                # they are "fairdata catalogs"
                dataset_versioning = True
                new['fields']['catalog_json']['harvested'] = False
            else:
                dataset_versioning = False

                # rest of the catalogs are harvested
                new['fields']['catalog_json']['harvested'] = True

            new['fields']['catalog_json']['dataset_versioning'] = dataset_versioning

            test_data_catalog_list.append(new)

            if validate_json or i == start_idx:
                json_validate(new['fields']['catalog_json'], json_schema)

    return test_data_catalog_list


def generate_contracts(mode, contract_max_rows, validate_json):
    test_contract_list = []
    json_schema = get_json_schema('contract')

    if mode == 'json':

        with open('contract_test_data_template.json') as json_file:
            row_template = json_load(json_file)

        for i in range(1, contract_max_rows + 1):

            new = {
                'fields': deepcopy(row_template),
                'model': "metax_api.contract",
                'pk': i,
            }

            new['fields']['contract_json']['identifier'] = "optional:contract:identifier%d" % i
            new['fields']['contract_json']['title'] = "Title of Contract %d" % i
            new['fields']['contract_json']['organization']['organization_identifier'] = "1234567-%d" % i
            new['fields']['date_modified'] = '2017-06-15T10:07:22Z'
            new['fields']['date_created'] = '2017-05-15T10:07:22Z'
            test_contract_list.append(new)

            if validate_json or i == 1:
                json_validate(new['fields']['contract_json'], json_schema)

    return test_contract_list


def generate_catalog_records(mode, basic_catalog_record_max_rows, data_catalogs_list, contract_list, file_list,
                             validate_json, url, type, test_data_list=[], dataset_version_sets=[]):
    print('generating {0} catalog records{1}...' .format(type,
                                                         '' if mode in ('json', 'request_list') else ' and uploading'))

    with open('catalog_record_test_data_template.json') as json_file:
        row_template = json_load(json_file)

    total_time_elapsed = 0
    files_start_idx = 1
    data_catalog_id = data_catalogs_list[0]['pk']
    owner_idx = 0
    loop_counter = 0
    start_idx = len(test_data_list) + 1

    for i in range(start_idx, start_idx + basic_catalog_record_max_rows):
        loop_counter += 1
        if mode == 'json':

            json_schema = None
            if type == 'ida':
                json_schema = get_json_schema('ida_dataset')
            elif type == 'att':
                json_schema = get_json_schema('att_dataset')

            new = {
                'fields': row_template.copy(),
                'model': 'metax_api.catalogrecord',
                'pk': i,
            }

            if data_catalog_id in (1, 2): # versioned catalogs only
                dataset_version_set = {
                    'fields': {},
                    'model': 'metax_api.datasetversionset',
                    'pk': i,
                }
                new['fields']['dataset_version_set'] = dataset_version_set['pk']
                dataset_version_sets.append(dataset_version_set)

            # comment this line. i dare you.
            # for real tho, required to prevent some strange behaving references to old data
            new['fields']['research_dataset'] = row_template['research_dataset'].copy()
            new['fields']['data_catalog'] = data_catalog_id
            new['fields']['research_dataset']['metadata_version_identifier'] = generate_test_identifier(cr_type, i)
            new['fields']['research_dataset']['preferred_identifier'] = "pid:urn:preferred:dataset%d" % i
            new['fields']['date_modified'] = '2017-06-23T10:07:22Z'
            new['fields']['date_created'] = '2017-05-23T10:07:22Z'
            new['fields']['editor'] = {
                'owner_id': catalog_records_owner_ids[owner_idx],
                'creator_id': catalog_records_owner_ids[owner_idx],
                'identifier': 'qvain',
            }
            new['fields']['files'] = []

            owner_idx += 1
            if owner_idx >= len(catalog_records_owner_ids):
                owner_idx = 0

            # add files

            if type == 'ida':
                new['fields']['files'] = []
                dataset_files = []
                total_ida_byte_size = 0
                file_divider = 4

                for j in range(files_start_idx, files_start_idx + files_per_dataset):

                    dataset_files.append({
                        'identifier': file_list[j]['fields']['identifier'],
                        'title': 'File metadata title %d' % (j - 1)
                    })
                    if j < file_divider:
                        # first fifth of files
                        dataset_files[-1]['file_type'] = {
                            "identifier": "http://purl.org/att/es/reference_data/file_type/file_type_text",
                        }
                        dataset_files[-1]['use_category'] = {
                            'identifier': 'source'
                        }

                    elif file_divider <= j < (file_divider * 2):
                        # second fifth of files
                        dataset_files[-1]['file_type'] = {
                            "identifier": "http://purl.org/att/es/reference_data/file_type/file_type_video"
                        }
                        dataset_files[-1]['use_category'] = {
                            'identifier': 'outcome'
                        }
                    elif (file_divider * 2) <= j < (file_divider * 3):
                        # third fifth of files
                        dataset_files[-1]['file_type'] = {
                            "identifier": "http://purl.org/att/es/reference_data/file_type/file_type_image"
                        }
                        dataset_files[-1]['use_category'] = {
                            'identifier': 'publication'
                        }
                    elif (file_divider * 3) <= j < (file_divider * 4):
                        # fourth fifth of files
                        dataset_files[-1]['file_type'] = {
                            "identifier": "http://purl.org/att/es/reference_data/file_type/file_type_source_code"
                        }
                        dataset_files[-1]['use_category'] = {
                            'identifier': 'documentation'
                        }
                    else:
                        # the rest of files
                        dataset_files[-1]['use_category'] = {
                            'identifier': 'configuration'
                        }

                    new['fields']['files'].append(file_list[j - 1]['pk'])
                    total_ida_byte_size += file_list[j - 1]['fields']['byte_size']

                new['fields']['research_dataset']['files'] = dataset_files
                new['fields']['research_dataset']['total_ida_byte_size'] = total_ida_byte_size
                files_start_idx += files_per_dataset

            elif type == 'att':
                new['fields']['research_dataset']['remote_resources'] = [
                    {
                        "title": "Remote resource {0}".format(str(i)),
                        "modified": "2014-01-12T17:11:54Z",
                        "use_category": {"identifier": "outcome"},
                        "checksum": {"algorithm": "SHA-256", "checksum_value": "u5y6f4y68765ngf6ry8n"},
                        "byte_size": i * 512
                    },
                    {
                        "title": "Other remote resource {0}".format(str(i)),
                        "modified": "2013-01-12T11:11:54Z",
                        "use_category": {"identifier": "source"},
                        "checksum": {"algorithm": "SHA-512", "checksum_value": "u3k4kn7n1g56l6rq5a5s"},
                        "byte_size": i * 1024
                    }
                ]
                total_remote_resources_byte_size = 0
                for rr in new['fields']['research_dataset']['remote_resources']:
                    total_remote_resources_byte_size += rr.get('byte_size', 0)
                new['fields']['research_dataset'][
                    'total_remote_resources_byte_size'] = total_remote_resources_byte_size

            if validate_json or i == start_idx:
                json_validate(new['fields']['research_dataset'], json_schema)

            test_data_list.append(new)

        # else:
        #     # http POST requests

        #     new = row_template.copy()

        #     new['file_name'] = file_name % loop
        #     new['identifier'] = uuid_str
        #     new['file_characteristics']['title'] = json_title % loop
        #     new['file_characteristics']['description'] = json_description % loop
        #     new['file_storage'] = file_storage

        #     if validate_json or i == 1:
        #         json_validate(new['file_characteristics'], json_schema)

        #     if mode == 'request':
        #         start = time.time()
        #         res = requests.post(url, data=json_dumps(new),
        # headers={ 'Content-Type': 'application/json' }, verify=False)
        #         end = time.time()
        #         total_time_elapsed += (end - start)

        #         if res.status_code == 201:
        #             # to be used in creating datasets
        #             test_data_list.append(res.data)

        #         if DEBUG:
        #             print(res.status_code)
        #             if res.status_code == 201:
        #                 print(res.text)
        #             else:
        #                 print('request failed:')
        #                 print(res.text)
        #                 print('------------------------------------------')
        #                 return
        #     else:
        #         # sent later in bulk request
        #         test_data_list.append(new)

        percent = loop_counter / float(basic_catalog_record_max_rows) * 100.0

        if percent % 10 == 0:
            print("%d%%%s" % (percent, '' if percent == 100.0 else '...'))

    # set some preservation_state dependent values
    pres_state_value = 1
    for i in range(start_idx, start_idx + 5):

        test_data_list[i]['fields']['preservation_state'] = pres_state_value

        if i > 0:
            test_data_list[i]['fields']['contract'] = 1

        if 3 <= i <= 4:
            test_data_list[i]['fields']['mets_object_identifier'] = ["a", "b", "c"]

        test_data_list[i]['fields']['research_dataset']['curator'] = [{
            "@type": "Person",
            "name": "Rahikainen",
            "identifier": "id:of:curator:rahikainen",
            "member_of": {
                "@type": "Organization",
                "name": {
                    "fi": "MysteeriOrganisaatio"
                }
            }
        }]
        pres_state_value += 1

    # set different owner
    for i in range(start_idx + 5, len(test_data_list)):
        test_data_list[i]['fields']['research_dataset']['curator'] = [{
            "@type": "Person",
            "name": "Jarski",
            "identifier": "id:of:curator:jarski",
            "member_of": {
                "@type": "Organization",
                "name": {
                    "fi": "MysteeriOrganisaatio"
                }
            }
        }]

    # if preservation_state is other than 0, means it has been modified at some point,
    # so set timestamp
    for i in range(start_idx - 1, len(test_data_list)):
        row = test_data_list[i]
        if row['fields']['preservation_state'] != 0:
            row['fields']['preservation_state_modified'] = '2017-05-23T10:07:22.559656Z'

    # add a couple of catalog records with fuller research_dataset fields belonging to both ida and att data catalog
    total_ida_byte_size = 0
    if type == 'ida':
        template = 'catalog_record_test_data_template_full_ida.json'
    elif type == 'att':
        template = 'catalog_record_test_data_template_full_att.json'

    with open(template) as json_file:
        row_template_full = json_load(json_file)

    for j in [0, 1, 2]:
        new = {
            'fields': deepcopy(row_template_full),
            'model': 'metax_api.catalogrecord',
            'pk': len(test_data_list) + 1,
        }

        if data_catalog_id in (1, 2): # versioned catalogs only
            dataset_version_set = {
                'fields': {},
                'model': 'metax_api.datasetversionset',
                'pk': len(test_data_list) + 1,
            }
            new['fields']['dataset_version_set'] = dataset_version_set['pk']
            dataset_version_sets.append(dataset_version_set)

        # for the relation in the db. includes dir id 3, which includes all 20 files

        new['fields']['data_catalog'] = data_catalog_id
        new['fields']['date_modified'] = '2017-09-23T10:07:22Z'
        new['fields']['date_created'] = '2017-05-23T10:07:22Z'
        new['fields']['editor'] = {
            'owner_id': catalog_records_owner_ids[j],
            'creator_id': catalog_records_owner_ids[owner_idx],
        }
<<<<<<< HEAD
        new['fields']['research_dataset']['metadata_version_identifier'] = \
            generate_test_identifier(cr_type, len(test_data_list) + 1)
        new['fields']['research_dataset']['preferred_identifier'] = 'very:unique:urn-%d' % j
=======
        new['fields']['research_dataset']['urn_identifier'] = generate_test_identifier(cr_type, len(test_data_list) + 1)
        new['fields']['research_dataset']['preferred_identifier'] = 'very:unique:urn-%d' % (len(test_data_list) + 1)
>>>>>>> ce73e2ca

        if type == 'ida':
            if j in [0, 1]:
                new['fields']['files'] = [i for i in range(1, 21)]
                file_identifier_0 = file_list[0]['fields']['identifier']
                file_identifier_1 = file_list[1]['fields']['identifier']
                total_ida_byte_size = sum(f['fields']['byte_size'] for f in file_list[0:19])
                new['fields']['research_dataset']['total_ida_byte_size'] = total_ida_byte_size
                new['fields']['research_dataset']['files'][0]['identifier'] = file_identifier_0
                new['fields']['research_dataset']['files'][1]['identifier'] = file_identifier_1
            elif j == 2:
                db_files = []
                directories = []
                files = []

                db_files = [6, 10, 22, 23, 24, 25, 26]
                db_files.extend(list(range(35, 116)))

                files = [
                    {
                        "identifier": "pid:urn:6",
                        "title": "file title 6",
                        "description": "file description 6",
                        "file_type": {
                            "identifier": "http://purl.org/att/es/reference_data/file_type/file_type_video",
                            "definition": [
                                {
                                    "en": "A statement or formal explanation of the meaning of a concept."
                                }
                            ],
                            "in_scheme": [
                                {
                                    "pref_label": {
                                        "en": "The preferred lexical label for a resource"
                                    },
                                    "identifier": "http://uri.of.filetype.concept/scheme"
                                }
                            ]
                        },
                        "use_category": {
                            "identifier": "configuration"
                        }
                    },
                    {
                        "identifier": "pid:urn:10",
                        "title": "file title 10",
                        "description": "file description 10",
                        "file_type": {
                            "identifier": "http://purl.org/att/es/reference_data/file_type/file_type_software",
                            "definition": [
                                {
                                    "en": "A statement or formal explanation of the meaning of a concept."
                                }
                            ],
                            "in_scheme": [
                                {
                                    "pref_label": {
                                        "en": "The preferred lexical label for a resource"
                                    },
                                    "identifier": "http://uri.of.filetype.concept/scheme"
                                }
                            ]
                        },
                        "use_category": {
                            "identifier": "http://purl.org/att/es/reference_data/use_category/use_category_publication"
                        }
                    }
                ]

                directories = [
                    {
                        "identifier": "pid:urn:dir:18",
                        "title": "Phase 1 of science data C",
                        "description": "Description of the directory",
                        "use_category": {
                            "identifier": "http://purl.org/att/es/reference_data/use_category/use_category_outcome"
                        }
                    },
                    {
                        "identifier": "pid:urn:dir:22",
                        "title": "Phase 2 of science data C",
                        "description": "Description of the directory",
                        "use_category": {
                            "identifier": "http://purl.org/att/es/reference_data/use_category/use_category_outcome"
                        }
                    },
                    {
                        "identifier": "pid:urn:dir:12",
                        "title": "Phase 1 01/2018 of Science data A",
                        "description": "Description of the directory",
                        "use_category": {
                            "identifier": "http://purl.org/att/es/reference_data/use_category/use_category_outcome"
                        }
                    },
                    {
                        "identifier": "pid:urn:dir:13",
                        "title": "Science data B",
                        "description": "Description of the directory",
                        "use_category": {
                            "identifier": "http://purl.org/att/es/reference_data/use_category/use_category_source"
                        }
                    },
                    {
                        "identifier": "pid:urn:dir:14",
                        "title": "Other stuff",
                        "description": "Description of the directory",
                        "use_category": {
                            "identifier": "http://purl.org/att/es/reference_data/use_category/use_category_method"
                        }
                    }
                ]

                total_ida_byte_size += sum(file_list[file_pk - 1]['fields']['byte_size'] for file_pk in db_files)

                new['fields']['files'] = db_files
                new['fields']['research_dataset']['files'] = files
                new['fields']['research_dataset']['directories'] = directories
                new['fields']['research_dataset']['total_ida_byte_size'] = total_ida_byte_size
        elif type == 'att':
            total_remote_resources_byte_size = 0
            if 'remote_resources' in new['fields']['research_dataset']:
                for rr in new['fields']['research_dataset']['remote_resources']:
                    total_remote_resources_byte_size += rr.get('byte_size', 0)
                new['fields']['research_dataset']['total_remote_resources_byte_size'] = total_remote_resources_byte_size

        json_validate(new['fields']['research_dataset'], json_schema)
        test_data_list.append(new)

    if mode in ("json", 'request_list'):
        print('generated catalog records into a list')
    elif mode == 'request':
        print('collected created objects from responses into a list')
        print('total time elapsed for %d rows: %.3f seconds' % (basic_catalog_record_max_rows, total_time_elapsed))

    return test_data_list, dataset_version_sets


def generate_alt_catalog_records(test_data_list):
    #
    # create a couple of alternate records for record with id 10
    #
    # note, these alt records wont have an editor-field set, since they presumably
    # originated to metax from somewhere else than qvain (were harvested).
    #
    alternate_record_set = {
        'fields': {},
        'model': 'metax_api.alternaterecordset',
        'pk': 1,
    }

    # first record belongs to alt record set
    test_data_list[9]['fields']['alternate_record_set'] = 1

    # create one other record
    alt_rec = deepcopy(test_data_list[9])
    alt_rec['pk'] = test_data_list[-1]['pk'] + 1
    alt_rec['fields']['research_dataset']['preferred_identifier'] = test_data_list[9]['fields']['research_dataset'][
        'preferred_identifier']
    alt_rec['fields']['research_dataset']['metadata_version_identifier'] += '-alt-1'
    alt_rec['fields']['data_catalog'] = 2
    alt_rec['fields']['alternate_record_set'] = 1
    test_data_list.append(alt_rec)

    # create second other record
    alt_rec = deepcopy(test_data_list[9])
    alt_rec['pk'] = test_data_list[-1]['pk'] + 1
    alt_rec['fields']['research_dataset']['preferred_identifier'] = test_data_list[9]['fields']['research_dataset'][
        'preferred_identifier']
    alt_rec['fields']['research_dataset']['metadata_version_identifier'] += '-alt-2'
    alt_rec['fields']['data_catalog'] = 3
    alt_rec['fields']['alternate_record_set'] = 1
    test_data_list.append(alt_rec)

    # alternate record set must exist before importing catalog records, so prepend it
    test_data_list.insert(0, alternate_record_set)
    return test_data_list

print('generating %d test file rows' % file_max_rows)
print('mode: %s' % mode)
if 'request' in mode:
    print('POST requests to url: %s' % url)
print('validate json: %s' % str(validate_json))
print('generating %d test file storage rows' % file_storage_max_rows)
print('DEBUG: %s' % str(DEBUG))

contract_list = generate_contracts(mode, contract_max_rows, validate_json)
file_storage_list = generate_file_storages(mode, file_storage_max_rows)
file_list, directory_list = generate_files(mode, file_storage_list, validate_json, url)

ida_data_catalogs_list = generate_data_catalogs(mode, 1, ida_data_catalog_max_rows, validate_json, 'ida')
att_data_catalogs_list = generate_data_catalogs(mode, ida_data_catalog_max_rows + 1, att_data_catalog_max_rows,
                                                validate_json, 'att')

catalog_record_list, dataset_version_sets = generate_catalog_records(mode, ida_catalog_record_max_rows,
    ida_data_catalogs_list, contract_list, file_list, validate_json, url, 'ida')

catalog_record_list, dataset_version_sets = generate_catalog_records(mode, att_catalog_record_max_rows,
    att_data_catalogs_list, contract_list, [], validate_json, url, 'att', catalog_record_list, dataset_version_sets)

catalog_record_list = generate_alt_catalog_records(catalog_record_list)
save_test_data(mode, file_storage_list, directory_list, file_list, ida_data_catalogs_list + att_data_catalogs_list,
               contract_list, catalog_record_list, dataset_version_sets, batch_size)

print('done')<|MERGE_RESOLUTION|>--- conflicted
+++ resolved
@@ -728,14 +728,10 @@
             'owner_id': catalog_records_owner_ids[j],
             'creator_id': catalog_records_owner_ids[owner_idx],
         }
-<<<<<<< HEAD
+
         new['fields']['research_dataset']['metadata_version_identifier'] = \
             generate_test_identifier(cr_type, len(test_data_list) + 1)
-        new['fields']['research_dataset']['preferred_identifier'] = 'very:unique:urn-%d' % j
-=======
-        new['fields']['research_dataset']['urn_identifier'] = generate_test_identifier(cr_type, len(test_data_list) + 1)
         new['fields']['research_dataset']['preferred_identifier'] = 'very:unique:urn-%d' % (len(test_data_list) + 1)
->>>>>>> ce73e2ca
 
         if type == 'ida':
             if j in [0, 1]:
