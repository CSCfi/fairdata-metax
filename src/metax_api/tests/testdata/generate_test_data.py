import json
import os
import sys
import time
from copy import deepcopy
from json import dump as json_dump
from json import dumps as json_dumps
from json import load as json_load
from uuid import uuid4

import requests
import urllib3
from jsonschema import validate as json_validate

sys.path.append(os.path.dirname(os.path.dirname(os.path.abspath(__file__))))
from utils import get_json_schema

"""
Execute this file to generate file_max_rows amount of rows to metax_api_file table. Uses
file_test_data_template.json as template, and slightly modifies fields each loop.

When sending generated files immediately using requests for the first time, make sure to
load data from a json-generated list first, because file storages are only generated when
usind mode=json for now. After that, sending requests will work too because then they can
use the file_storage from the json-generated file. If you are flushing the db at times,
remember to load file storages from json-file again.

Data input options:

- Generate rows as a json list to file file_test_data_list.json. Note that manage.py wont
  handle very large files very well, i.e. dont try to load half a million rows in one file.
  Execute the following to load the json data to django db:
  python manage.py loaddata metax_api/tests/file_test_data_list.json

- Send generated rows directly as http POST requests to your api.
  Optionally send either one by one, or in bulk in one request, or in bulk in batches.
  Note that nginx max request size restriction applies.

todo:
- run with proper cmd line parameters ?
"""

# how many file rows to generate
file_max_rows = 20

# how many filestorage rows to generate
file_storage_max_rows = 2

data_catalog_max_rows = 4

contract_max_rows = 5

catalog_record_max_rows = 10

files_per_dataset = 2

catalog_records_per_contract = 2

# mode: json for json-file, request for request per row, request_list for bulk post
mode = 'json'

# how many rows to send in one request when using request_list.
# sends requests in batches until all rows sent. value 0 means send all at once
batch_size = 0

# very slow with a large number of rows. we'll always validate the first loop tho
validate_json = False

# where to send POST requests if using it
url = 'https://metax.csc.local/rest/files/'

# print tasty debug information from POST requests
DEBUG = False

#  to disable self-signed certificate warnings
urllib3.disable_warnings()

# Location of schema files
schema_path = os.path.dirname(__file__) + '../api/base/schemas'


def generate_file_storages(mode, file_storage_max_rows):
    test_file_storage_list = []

    if mode == 'json':

        with open('file_storage_test_data_template.json') as json_file:
            row_template = json_load(json_file)

        title = row_template['file_storage_json']['title']
        identifier = "pid:urn:storage" + row_template['file_storage_json']['identifier']

        for i in range(1, file_storage_max_rows + 1):
            new = {
                'fields': {
                    'modified_by_api': '2017-06-23T10:07:22Z',
                    'created_by_api': '2017-05-23T10:07:22Z',
                    'file_storage_json': {
                        'title': title % str(i),
                        'identifier': identifier % str(i),
                        'url': url,
                    }
                },
                'model': "metax_api.filestorage",
                'pk': i
            }
            test_file_storage_list.append(new)

    return test_file_storage_list


def generate_files(mode, file_max_rows, test_file_storage_list, validate_json, url):
    print('generating files%s...' % ('' if mode in ('json', 'request_list') else ' and uploading'))

    with open('file_test_data_template.json') as json_file:
        row_template = json_load(json_file)

    directories = []
    test_data_list = []
    directory_test_data_list = []
    json_template = row_template['file_characteristics'].copy()
    file_name = row_template['file_name']
    download_url = row_template['download_url']
    json_title = json_template['title']
    json_description = json_template['description']
    json_schema = get_json_schema('file')
    total_time_elapsed = 0

    if mode == "json":
        # use the file storage id from the file storage created previously during this script execution
        file_storage = test_file_storage_list[0]['pk']
    else:
        # with POST requests, new file storages are not generated. instead, it is expected that they have
        # been already loaded in from previous test data
        with open('file_test_data_list.json') as old_test_data_file:
            file_test_data = json_load(old_test_data_file)
            file_storage = file_test_data[0]['pk']

    for i in range(1, file_max_rows + 1):

        loop = str(i)

        if mode == 'json':

            new = {
                'fields': row_template.copy(),
                'model': 'metax_api.file',
            }

            file_path = row_template['file_path']

            # assing files to different directories to have something to browse
            if 1 <= i < 6:
                file_path = file_path.replace('/some/path/', '/Experiment_X/')
            elif 6 <= i < 11:
                file_path = file_path.replace('/some/path/', '/Experiment_X/Phase_1/')
            elif 11 <= i:
                file_path = file_path.replace('/some/path/', '/Experiment_X/Phase_1/2017/01/')

            directory_id = get_parent_directory_for_path(directories, file_path, directory_test_data_list)

            new['fields']['parent_directory'] = directory_id
            new['fields']['file_name'] = file_name % loop
            new['fields']['file_path'] = file_path % loop
            new['fields']['identifier'] = "pid:urn:" + loop
            new['fields']['download_url'] = download_url % loop
            new['fields']['file_characteristics']['title'] = json_title % loop
            new['fields']['file_characteristics']['description'] = json_description % loop
            new['fields']['file_storage'] = file_storage
            new['fields']['byte_size'] = i * 100
            new['pk'] = i

            if validate_json or i == 1:
                json_validate(new['fields']['file_characteristics'], json_schema)

            test_data_list.append(new)

        else:
            # http POST requests

            new = row_template.copy()
            uuid_str = str(uuid4())

            new['file_name'] = file_name % loop
            new['identifier'] = "pid:urn:" + uuid_str
            new['download_url'] = download_url % loop
            new['file_characteristics']['title'] = json_title % loop
            new['file_characteristics']['description'] = json_description % loop
            new['file_storage'] = file_storage

            if validate_json or i == 1:
                json_validate(new['file_characteristics'], json_schema)

            if mode == 'request':
                start = time.time()
                res = requests.post(url, data=json_dumps(new), headers={'Content-Type': 'application/json'},
                                    verify=False)
                end = time.time()
                total_time_elapsed += (end - start)

                if res.status_code == 201:
                    # to be used in creating datasets
                    test_data_list.append(res.data)

                if DEBUG:
                    print(res.status_code)
                    if res.status_code == 201:
                        print(res.text)
                    else:
                        print('request failed:')
                        print(res.text)
                        print('------------------------------------------')
                        return
            else:
                # sent later in bulk request
                test_data_list.append(new)

        percent = i / float(file_max_rows) * 100.0

        if percent % 10 == 0:
            print("%d%%%s" % (percent, '' if percent == 100.0 else '...'))

    if mode in ("json", 'request_list'):
        print('generated files into a list')
    elif mode == 'request':
        print('collected created objects from responses into a list')
        print('total time elapsed for %d rows: %.3f seconds' % (file_max_rows, total_time_elapsed))

    return test_data_list, directory_test_data_list

<<<<<<< HEAD

def get_parent_directory_for_path(directories, file_path, test_data_list):
=======
def get_parent_directory_for_path(directories, file_path, directory_test_data_list):
>>>>>>> c2bc9da2
    dir_name = os.path.dirname(file_path)
    for d in directories:
        if d['fields']['directory_path'] == dir_name:
            return d['pk']
    return create_parent_directory_for_path(directories, dir_name, directory_test_data_list)

<<<<<<< HEAD

def create_parent_directory_for_path(directories, file_path, test_data_list):
=======
def create_parent_directory_for_path(directories, file_path, directory_test_data_list):
>>>>>>> c2bc9da2
    """
    Recursively creates the requested directories for file_path
    """
    if len(file_path) <= 1:
        # root frozen dir which does not require a directory
        return None

    with open('directory_test_data_template.json') as json_file:
        row_template = json_load(json_file)

    # the directory where a file or dir belongs to, must be retrieved or created first
    directory_id = get_parent_directory_for_path(directories, file_path, directory_test_data_list)

    # all parent dirs have been created - now create the dir that was originally asked for

    new_id = len(directories) + 1

    new = {
        'fields': row_template.copy(),
        'model': 'metax_api.directory',
        'pk': new_id,
    }

    # note: it is possible that parent_directory is null (top-level directories)
    new['fields']['parent_directory'] = directory_id
    new['fields']['directory_name'] = os.path.basename(file_path)
    new['fields']['directory_path'] = file_path
    new['fields']['identifier'] = new['fields']['identifier'] % new_id

    directory_test_data_list.append(new)
    directories.append(new)

    return new_id

<<<<<<< HEAD

def save_test_data(mode, file_storage_list, file_list, data_catalogs_list, contract_list, catalog_record_list,
=======
def save_test_data(mode, file_storage_list, file_list, directory_list, data_catalogs_list, contract_list, catalog_record_list,
>>>>>>> c2bc9da2
                   batch_size):
    if mode == 'json':

        with open('test_data.json', 'w') as f:
            print('dumping test data as json to metax_api/tests/test_data.json...')
            json_dump(file_storage_list + directory_list + file_list + data_catalogs_list + contract_list + catalog_record_list,
                      f, indent=4, sort_keys=True)

    elif mode == 'request_list':

        total_rows_count = len(file_list)
        start = 0
        end = batch_size or total_rows_count
        i = 0
        total_time_elapsed = 0

        print('uploading to db using POST requests...')

        while end <= total_rows_count:

            batch_start = time.time()
            res = requests.post(url, data=json_dumps(file_list[start:end]),
                                headers={'Content-Type': 'application/json'}, verify=False)
            batch_end = time.time()
            batch_time_elapsed = batch_end - batch_start
            total_time_elapsed += batch_time_elapsed
            print('completed batch #%d: %d rows in %.3f seconds'
                  % (i, batch_size or total_rows_count, batch_time_elapsed))

            start += batch_size
            end += batch_size or total_rows_count
            i += 1

            try:
                res_json = json.loads(res.text)
            except Exception:
                print('something went wrong when loading res.text to json, here is the text:')
                print(res.text)
                return

            if DEBUG and res_json and res_json['failed']:
                print('some insertions failed. here is the object and the errors from the first row:')
                print(res_json['failed'][0])
                return

        print('total time elapsed for %d rows in %d requests: %.3f seconds' % (total_rows_count, i, total_time_elapsed))

    else:
        pass


def generate_data_catalogs(mode, data_catalog_max_rows, validate_json):
    test_data_catalog_list = []
    json_schema = get_json_schema('datacatalog')

    if mode == 'json':

        with open('data_catalog_test_data_template.json') as json_file:
            row_template = json_load(json_file)

        for i in range(1, data_catalog_max_rows + 1):

            new = {
                'fields': deepcopy(row_template),
                'model': "metax_api.datacatalog",
                'pk': i,
            }
            new['fields']['modified_by_api'] = '2017-06-15T10:07:22Z'
            new['fields']['created_by_api'] = '2017-05-15T10:07:22Z'
            new['fields']['catalog_json']['identifier'] = "pid:urn:catalog%d" % i
            test_data_catalog_list.append(new)

            if validate_json or i == 1:
                json_validate(new['fields']['catalog_json'], json_schema)

    return test_data_catalog_list


def generate_contracts(mode, contract_max_rows, validate_json):
    test_contract_list = []
    json_schema = get_json_schema('contract')

    if mode == 'json':

        with open('contract_test_data_template.json') as json_file:
            row_template = json_load(json_file)

        for i in range(1, contract_max_rows + 1):

            new = {
                'fields': deepcopy(row_template),
                'model': "metax_api.contract",
                'pk': i,
            }

            new['fields']['contract_json']['identifier'] = "optional:contract:identifier%d" % i
            new['fields']['contract_json']['title'] = "Title of Contract %d" % i
            new['fields']['contract_json']['organization']['organization_identifier'] = "1234567-%d" % i
            new['fields']['modified_by_api'] = '2017-06-15T10:07:22Z'
            new['fields']['created_by_api'] = '2017-05-15T10:07:22Z'
            test_contract_list.append(new)

            if validate_json or i == 1:
                json_validate(new['fields']['contract_json'], json_schema)

    return test_contract_list


def generate_catalog_records(mode, catalog_record_max_rows, data_catalogs_list, contract_list, file_list, validate_json,
                             url):
    print('generating catalog records%s...' % ('' if mode in ('json', 'request_list') else ' and uploading'))

    with open('catalog_record_test_data_template.json') as json_file:
        row_template = json_load(json_file)

    test_data_list = []
    total_time_elapsed = 0
    files_start_idx = 0
    data_catalog_id = data_catalogs_list[0]['pk']

    for i in range(1, catalog_record_max_rows + 1):

        if mode == 'json':

            json_schema = get_json_schema('att_dataset')

            new = {
                'fields': row_template.copy(),
                'model': 'metax_api.catalogrecord',
                'pk': i,
            }

            # comment this line. i dare you.
            # for real tho, required to prevent some strange behaving references to old data
            new['fields']['research_dataset'] = row_template['research_dataset'].copy()

            new['fields']['data_catalog'] = data_catalog_id
            new['fields']['research_dataset']['urn_identifier'] = "pid:urn:cr%d" % i
            new['fields']['research_dataset']['preferred_identifier'] = "pid:urn:preferred:dataset%d" % i
            new['fields']['modified_by_api'] = '2017-06-23T10:07:22Z'
            new['fields']['created_by_api'] = '2017-05-23T10:07:22Z'
            new['fields']['files'] = []

            # add files

            files = []
            total_byte_size = 0
            third_of_files = len(file_list) / 3

            for j in range(files_start_idx, files_start_idx + files_per_dataset):
                files.append({
                    'identifier': file_list[j]['fields']['identifier'],
                    'title': 'File metadata title %d' % j,
                    'use_category': {
                        'identifier': 'source'
                    }
                })
                if j < third_of_files:
                    # first third of files has this as type
                    files[-1]['type'] = {
                        "identifier": "http://purl.org/att/es/reference_data/file_type/file_type_text",
                        "pref_label": {
                            "fi": "Teksti",
                            "en": "Text",
                            "und": "Teksti"
                        }
                    }
                elif third_of_files <= j < (third_of_files * 2):
                    # second third of files has this as type
                    files[-1]['type'] = {
                        "identifier": "http://purl.org/att/es/reference_data/resource_type/resource_type_model",
                        "pref_label": {
                            "fi": "Mallinnus",
                            "en": "Model",
                            "und": "Mallinnus"
                        }
                    }
                else:
                    # the last third wont have any type
                    pass

                new['fields']['files'].append(file_list[j]['pk'])
                total_byte_size += file_list[j]['fields']['byte_size']

            new['fields']['research_dataset']['files'] = files
            new['fields']['research_dataset']['total_byte_size'] = total_byte_size
            files_start_idx += files_per_dataset
            if validate_json or i == 1:
                json_validate(new['fields']['research_dataset'], json_schema)

            test_data_list.append(new)

        # else:
        #     # http POST requests

        #     new = row_template.copy()

        #     new['file_name'] = file_name % loop
        #     new['identifier'] = uuid_str
        #     new['download_url'] = download_url % loop
        #     new['file_characteristics']['title'] = json_title % loop
        #     new['file_characteristics']['description'] = json_description % loop
        #     new['file_storage'] = file_storage

        #     if validate_json or i == 1:
        #         json_validate(new['file_characteristics'], json_schema)

        #     if mode == 'request':
        #         start = time.time()
        #         res = requests.post(url, data=json_dumps(new),
        # headers={ 'Content-Type': 'application/json' }, verify=False)
        #         end = time.time()
        #         total_time_elapsed += (end - start)

        #         if res.status_code == 201:
        #             # to be used in creating datasets
        #             test_data_list.append(res.data)

        #         if DEBUG:
        #             print(res.status_code)
        #             if res.status_code == 201:
        #                 print(res.text)
        #             else:
        #                 print('request failed:')
        #                 print(res.text)
        #                 print('------------------------------------------')
        #                 return
        #     else:
        #         # sent later in bulk request
        #         test_data_list.append(new)

        percent = i / float(catalog_record_max_rows) * 100.0

        if percent % 10 == 0:
            print("%d%%%s" % (percent, '' if percent == 100.0 else '...'))

    # set some preservation_state dependent values
    for i in range(1, 6):

        test_data_list[i]['fields']['preservation_state'] = i

        if i > 0:
            test_data_list[i]['fields']['contract'] = 1

        if 3 <= i <= 4:
            test_data_list[i]['fields']['mets_object_identifier'] = ["a", "b", "c"]

        test_data_list[i]['fields']['research_dataset']['curator'] = [{
            "@type": "Person",
            "name": "Rahikainen",
            "identifier": "id:of:curator:rahikainen",
            "member_of": {
                "@type": "Organization",
                "name": {
                    "fi": "MysteeriOrganisaatio"
                }
            }
        }]

    # set different owner
    for i in range(6, len(test_data_list)):
        test_data_list[i]['fields']['research_dataset']['curator'] = [{
            "@type": "Person",
            "name": "Jarski",
            "identifier": "id:of:curator:jarski",
            "member_of": {
                "@type": "Organization",
                "name": {
                    "fi": "MysteeriOrganisaatio"
                }
            }
        }]

    # if preservation_state is other than 0, means it has been modified at some point,
    # so set timestamp
    for row in test_data_list:
        if row['fields']['preservation_state'] != 0:
            row['fields']['preservation_state_modified'] = '2017-05-23T10:07:22.559656Z'

    # add a couple of catalog records with fuller research_dataset fields
    with open('catalog_record_test_data_template_full.json') as json_file:
        row_template_full = json_load(json_file)

    total_byte_size = 0
    for j in [0, 1]:
        new = {
            'fields': deepcopy(row_template_full),
            'model': 'metax_api.catalogrecord',
            'pk': len(test_data_list) + 1,
        }
        new['fields']['files'] = [1, 2]  # for the relation in the db
        new['fields']['modified_by_api'] = '2017-09-23T10:07:22Z'
        new['fields']['created_by_api'] = '2017-05-23T10:07:22Z'
        new['fields']['research_dataset']['urn_identifier'] = 'very:unique:urn-%d' % j
        new['fields']['research_dataset']['preferred_identifier'] = 'very:unique:urn-%d' % j

        file_identifier_0 = file_list[0]['fields']['identifier']
        file_identifier_1 = file_list[1]['fields']['identifier']
        total_byte_size = sum(f['fields']['byte_size'] for f in file_list[:2])

        new['fields']['research_dataset']['total_byte_size'] = total_byte_size
        new['fields']['research_dataset']['files'][0]['identifier'] = file_identifier_0
        new['fields']['research_dataset']['files'][1]['identifier'] = file_identifier_1
        json_validate(new['fields']['research_dataset'], json_schema)
        test_data_list.append(new)

    if mode in ("json", 'request_list'):
        print('generated catalog records into a list')
    elif mode == 'request':
        print('collected created objects from responses into a list')
        print('total time elapsed for %d rows: %.3f seconds' % (catalog_record_max_rows, total_time_elapsed))

    #
    # create a couple of alternate records for record with id 10
    #

    alternate_record_set = {
        'fields': {},
        'model': 'metax_api.alternaterecordset',
        'pk': 1,
    }

    # first record belongs to alt recorc set
    test_data_list[9]['fields']['alternate_record_set'] = 1

    # create one other record
    alt_rec = deepcopy(test_data_list[9])
    alt_rec['pk'] = test_data_list[-1]['pk'] + 1
    alt_rec['fields']['research_dataset']['preferred_identifier'] = test_data_list[9]['fields']['research_dataset'][
        'preferred_identifier']
    alt_rec['fields']['research_dataset']['urn_identifier'] += '-alt-1'
    alt_rec['fields']['data_catalog'] = 2
    alt_rec['fields']['alternate_record_set'] = 1
    test_data_list.append(alt_rec)

    # create second other record
    alt_rec = deepcopy(test_data_list[9])
    alt_rec['pk'] = test_data_list[-1]['pk'] + 1
    alt_rec['fields']['research_dataset']['preferred_identifier'] = test_data_list[9]['fields']['research_dataset'][
        'preferred_identifier']
    alt_rec['fields']['research_dataset']['urn_identifier'] += '-alt-2'
    alt_rec['fields']['data_catalog'] = 3
    alt_rec['fields']['alternate_record_set'] = 1
    test_data_list.append(alt_rec)

    # alternate record set must exist before importing catalog records, so prepend it
    test_data_list.insert(0, alternate_record_set)
    return test_data_list


print('generating %d test file rows' % file_max_rows)
print('mode: %s' % mode)
if 'request' in mode:
    print('POST requests to url: %s' % url)
print('validate json: %s' % str(validate_json))
print('generating %d test file storage rows' % file_storage_max_rows)
print('DEBUG: %s' % str(DEBUG))

file_storage_list = generate_file_storages(mode, file_storage_max_rows)
file_list, directory_list = generate_files(mode, file_max_rows, file_storage_list, validate_json, url)
data_catalogs_list = generate_data_catalogs(mode, data_catalog_max_rows, validate_json)
contract_list = generate_contracts(mode, contract_max_rows, validate_json)
catalog_record_list = generate_catalog_records(mode, catalog_record_max_rows, data_catalogs_list, contract_list,
                                               file_list, validate_json, url)

save_test_data(mode, file_storage_list, directory_list, file_list, data_catalogs_list, contract_list, catalog_record_list, batch_size)

print('done')<|MERGE_RESOLUTION|>--- conflicted
+++ resolved
@@ -228,24 +228,16 @@
 
     return test_data_list, directory_test_data_list
 
-<<<<<<< HEAD
-
-def get_parent_directory_for_path(directories, file_path, test_data_list):
-=======
+
 def get_parent_directory_for_path(directories, file_path, directory_test_data_list):
->>>>>>> c2bc9da2
     dir_name = os.path.dirname(file_path)
     for d in directories:
         if d['fields']['directory_path'] == dir_name:
             return d['pk']
     return create_parent_directory_for_path(directories, dir_name, directory_test_data_list)
 
-<<<<<<< HEAD
-
-def create_parent_directory_for_path(directories, file_path, test_data_list):
-=======
+
 def create_parent_directory_for_path(directories, file_path, directory_test_data_list):
->>>>>>> c2bc9da2
     """
     Recursively creates the requested directories for file_path
     """
@@ -280,12 +272,8 @@
 
     return new_id
 
-<<<<<<< HEAD
-
-def save_test_data(mode, file_storage_list, file_list, data_catalogs_list, contract_list, catalog_record_list,
-=======
+
 def save_test_data(mode, file_storage_list, file_list, directory_list, data_catalogs_list, contract_list, catalog_record_list,
->>>>>>> c2bc9da2
                    batch_size):
     if mode == 'json':
 
