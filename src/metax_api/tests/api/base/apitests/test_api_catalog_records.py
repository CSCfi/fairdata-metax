--- conflicted
+++ resolved
@@ -279,23 +279,7 @@
         self.assertEqual('research_dataset' in response.data.keys(), True, 'The error should concern the field research_dataset')
         self.assertEqual('field: title' in response.data['research_dataset'][0], True, 'The error should contain the name of the erroneous field')
 
-<<<<<<< HEAD
-    def test_create_catalog_record_dont_allow_dataset_catalog_fields_update(self):
-=======
-    def test_create_catalog_record_list(self):
-        self.test_new_data['research_dataset']['preferred_identifier'] = 'urn:nbn:fi:csc-thisisanewurn'
-        self.second_test_new_data['research_dataset']['preferred_identifier'] = 'urn:nbn:fi:csc-thisisanewurnalso'
-
-        response = self.client.post('/rest/datasets', [self.test_new_data, self.second_test_new_data], format="json")
-        self.assertEqual(response.status_code, status.HTTP_201_CREATED)
-        self.assertEqual('success' in response.data.keys(), True)
-        self.assertEqual('failed' in response.data.keys(), True)
-        self.assertEqual('object' in response.data['success'][0].keys(), True)
-        self.assertEqual(len(response.data['success']), 2)
-        self.assertEqual(len(response.data['failed']), 0)
-
     def test_create_catalog_record_dont_allow_data_catalog_fields_update(self):
->>>>>>> 79a1a396
         self.test_new_data['research_dataset']['preferred_identifier'] = 'urn:nbn:fi:csc-thisisanewurn'
         original_title = self.test_new_data['data_catalog']['catalog_json']['title'][0]['en']
         self.test_new_data['data_catalog']['catalog_json']['title'][0]['en'] = 'new title'
