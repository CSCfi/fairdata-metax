--- conflicted
+++ resolved
@@ -273,25 +273,25 @@
     #
 
     def test_file_update_list(self):
-        new_access_group = 'changed-access-group'
-        new_access_group_2 = 'changed-access-group-2'
+        new_project_identifier = 'changed-project-identifier'
+        new_project_identifier_2 = 'changed-project-identifier-2'
         self.test_new_data['id'] = 1
-        self.test_new_data['access_group'] = new_access_group
+        self.test_new_data['project_identifier'] = new_project_identifier
 
         self.second_test_new_data['id'] = 2
-        self.second_test_new_data['access_group'] = new_access_group_2
+        self.second_test_new_data['project_identifier'] = new_project_identifier_2
 
         response = self.client.put('/rest/files', [self.test_new_data, self.second_test_new_data], format="json")
         self.assertEqual(response.status_code, status.HTTP_204_NO_CONTENT, response.data)
         self.assertEqual(response.data, {}, 'response.data should be empty object, since all operations succeeded')
 
         updated_file = File.objects.get(pk=1)
-        self.assertEqual(updated_file.access_group, new_access_group, 'access_group did not update')
+        self.assertEqual(updated_file.project_identifier, new_project_identifier, 'project_identifier did not update')
 
     def test_file_update_list_error_one_fails(self):
-        new_access_group = 'changed-access-group'
+        new_project_identifier = 'changed-project-identifier'
         self.test_new_data['id'] = 1
-        self.test_new_data['access_group'] = new_access_group
+        self.test_new_data['project_identifier'] = new_project_identifier
 
         self.second_test_new_data['id'] = 2
         # cant be null - should fail
@@ -304,18 +304,18 @@
         self.assertEqual('file_characteristics' in response.data['failed'][0]['errors'], True, 'error should be about file_characteristics missing')
 
         updated_file = File.objects.get(pk=1)
-        self.assertEqual(updated_file.access_group, new_access_group, 'access_group did not update for first item')
+        self.assertEqual(updated_file.project_identifier, new_project_identifier, 'project_identifier did not update for first item')
 
     def test_file_update_list_error_key_not_found(self):
-        new_access_group = 'changed-access-group'
-        new_access_group_2 = 'changed-access-group-2'
+        new_project_identifier = 'changed-project-identifier'
+        new_project_identifier_2 = 'changed-project-identifier-2'
         self.test_new_data['id'] = 1
-        self.test_new_data['access_group'] = new_access_group
+        self.test_new_data['project_identifier'] = new_project_identifier
 
         # has no lookup key - should fail
         self.second_test_new_data.pop('id', False)
         self.second_test_new_data.pop('identifier')
-        self.second_test_new_data['access_group'] = new_access_group_2
+        self.second_test_new_data['project_identifier'] = new_project_identifier_2
 
         response = self.client.put('/rest/files', [self.test_new_data, self.second_test_new_data], format="json")
         self.assertEqual(response.status_code, status.HTTP_200_OK, response.data)
@@ -325,23 +325,23 @@
         self.assertEqual('identifying keys' in error_msg_of_failed_row, True, 'error should be about identifying keys missing')
 
         updated_file = File.objects.get(pk=1)
-        self.assertEqual(updated_file.access_group, new_access_group, 'access_group did not update for first item')
+        self.assertEqual(updated_file.project_identifier, new_project_identifier, 'project_identifier did not update for first item')
 
     #
     # update list operations PATCH
     #
 
     def test_file_partial_update_list(self):
-        new_access_group = 'changed-access-group'
-        new_access_group_2 = 'changed-access-group-2'
+        new_project_identifier = 'changed-project-identifier'
+        new_project_identifier_2 = 'changed-project-identifier-2'
 
         test_data = {}
         test_data['id'] = 1
-        test_data['access_group'] = new_access_group
+        test_data['project_identifier'] = new_project_identifier
 
         second_test_data = {}
         second_test_data['id'] = 2
-        second_test_data['access_group'] = new_access_group_2
+        second_test_data['project_identifier'] = new_project_identifier_2
 
         response = self.client.patch('/rest/files', [test_data, second_test_data], format="json")
         self.assertEqual(response.status_code, status.HTTP_200_OK, response.data)
@@ -350,7 +350,7 @@
         self.assertEqual('file_characteristics' in response.data['success'][0]['object'], True, 'response.data should contain full objects')
 
         updated_file = File.objects.get(pk=1)
-        self.assertEqual(updated_file.access_group, new_access_group, 'access_group did not update')
+        self.assertEqual(updated_file.project_identifier, new_project_identifier, 'project_identifier did not update')
 
     #
     #
@@ -409,15 +409,9 @@
             "file_modified": "2017-05-23T14:41:59.507392Z",
             "created_by_api": "2017-05-23T10:07:22.559656Z",
             "checksum_value": "habeebit",
-<<<<<<< HEAD
-            "access_group": "my group",
-            "identifier": "urn:nbn:fi:csc-ida201401200000000002",
-            "download_url": "http://some.url.csc.fi/0000000002",
-=======
             "project_identifier": "my group",
             "identifier": None,
             "download_url": "http://some.url.csc.fi/0000000001",
->>>>>>> 634fca79
             "file_name": "second_new_file_name",
             "file_format": "html/text",
             "file_path": "/some/path/",
