--- conflicted
+++ resolved
@@ -233,22 +233,16 @@
 
     url = '/rpc/datasets/refresh_directory_content?cr_identifier=%s&dir_identifier=%s'
 
-<<<<<<< HEAD
-=======
     def _assert_rd_total_byte_size(self, file_size_before, file_size_after, expected_addition):
         self.assertEqual(file_size_after, file_size_before + expected_addition)
 
->>>>>>> 9bfc4727
     def test_refresh_adds_new_files(self):
         self._add_directory(self.cr_test_data, '/TestExperiment')
         response = self.client.post('/rest/datasets', self.cr_test_data, format="json")
         self.assertEqual(response.status_code, status.HTTP_201_CREATED, response.data)
         cr_id = response.data['identifier']
         dir_id = response.data['research_dataset']['directories'][0]['identifier']
-<<<<<<< HEAD
-=======
         file_byte_size_before = response.data['research_dataset']['total_files_byte_size']
->>>>>>> 9bfc4727
 
         # freeze two files to /TestExperiment/Directory_2
         self._freeze_files_to_root()
@@ -256,13 +250,9 @@
         self.assertEqual(response.status_code, status.HTTP_200_OK, response.data)
 
         new_version = CatalogRecord.objects.get(id=response.data['new_version_created']['id'])
-<<<<<<< HEAD
-        self.assertEqual(new_version.files.count(), new_version.previous_dataset_version.files.count() + 2)
-=======
         file_size_after = new_version.research_dataset['total_files_byte_size']
         self.assertEqual(new_version.files.count(), new_version.previous_dataset_version.files.count() + 2)
         self._assert_rd_total_byte_size(file_byte_size_before, file_size_after, self._single_file_byte_size * 2)
->>>>>>> 9bfc4727
 
         # freeze two files to /TestExperiment/Directory_2/Group_3
         self._freeze_new_files()
@@ -335,10 +325,7 @@
         cr_id = response.data['identifier']
         dir_id = response.data['research_dataset']['directories'][0]['identifier']
         file_count_before = CatalogRecord.objects.get(identifier=cr_id).files.count()
-<<<<<<< HEAD
-=======
         file_byte_size_before = response.data['research_dataset']['total_files_byte_size']
->>>>>>> 9bfc4727
 
         self._freeze_new_files()
         self._freeze_files_to_root()
@@ -346,10 +333,6 @@
         self.assertEqual(response.status_code, status.HTTP_204_NO_CONTENT, response.data)
 
         cr_after = CatalogRecord.objects.get(identifier=cr_id)
-<<<<<<< HEAD
-        self.assertEqual(cr_after.next_dataset_version, None, 'should not have new dataset version')
-        self.assertEqual(cr_after.files.count(), file_count_before + 4)
-=======
         file_size_after = cr_after.research_dataset['total_files_byte_size']
         self.assertEqual(cr_after.next_dataset_version, None, 'should not have new dataset version')
         self.assertEqual(len(cr_after.get_metadata_version_listing()), 2, 'new metadata version should be created')
@@ -364,7 +347,6 @@
 
         self.assertTrue(str(new_dir.id) in cr_after._directory_data, 'New dir id should be found in cr')
         self.assertEqual(new_dir.byte_size, self._single_file_byte_size * 2)
->>>>>>> 9bfc4727
 
     def test_refreshing_deprecated_dataset_is_not_allowed(self):
         self._add_directory(self.cr_test_data, '/TestExperiment/Directory_2')
