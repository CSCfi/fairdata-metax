--- conflicted
+++ resolved
@@ -11,15 +11,9 @@
 from rest_framework.test import APITestCase
 import responses
 
-<<<<<<< HEAD
 from metax_api.tests.api.rest.base.views.datasets.write import CatalogRecordApiWriteAssignFilesCommon, \
     CatalogRecordApiWriteCommon
-from metax_api.models import CatalogRecord, Directory
-=======
-from metax_api.tests.api.rest.base.views.datasets.write import CatalogRecordApiWriteCommon, \
-    CatalogRecordApiWriteAssignFilesCommon
-from metax_api.models import CatalogRecord, File
->>>>>>> d1623853
+from metax_api.models import CatalogRecord, Directory, File
 from metax_api.tests.utils import TestClassUtils, get_test_oidc_token, test_data_file_path
 
 
@@ -235,7 +229,6 @@
         self.assertEqual(return_data, None, 'when new version is not created, return should be None')
 
 
-<<<<<<< HEAD
 class RefreshDirectoryContent(CatalogRecordApiWriteAssignFilesCommon):
 
     url = '/rpc/datasets/refresh_directory_content?cr_identifier=%s&dir_identifier=%s'
@@ -299,7 +292,81 @@
     def test_refresh_adds_no_new_files_from_upper_dirs(self):
         """
         Include parent/subdir and freeze files to parent. Should be no changes in the dataset.
-=======
+        """
+        self._add_directory(self.cr_test_data, '/TestExperiment/Directory_2/Group_2')
+        response = self.client.post('/rest/datasets', self.cr_test_data, format="json")
+        self.assertEqual(response.status_code, status.HTTP_201_CREATED, response.data)
+        cr_id = response.data['identifier']
+        dir_id = response.data['research_dataset']['directories'][0]['identifier']
+        file_count_before = CatalogRecord.objects.get(identifier=cr_id).files.count()
+
+        self._freeze_files_to_root()
+        response = self.client.post(self.url % (cr_id, dir_id), format="json")
+        self.assertEqual(response.status_code, status.HTTP_204_NO_CONTENT, response.data)
+
+        cr_after = CatalogRecord.objects.get(identifier=cr_id)
+        self.assertEqual(cr_after.next_dataset_version, None, 'should not have new dataset version')
+        self.assertEqual(cr_after.files.count(), file_count_before, 'No new files should be added')
+
+    def test_refresh_with_cumulative_state_yes(self):
+        """
+        When dataset has cumulation active, files are added to dataset but no new version is created.
+        """
+        self._add_directory(self.cr_test_data, '/TestExperiment/Directory_2')
+        self.cr_test_data['cumulative_state'] = 1
+        response = self.client.post('/rest/datasets', self.cr_test_data, format="json")
+        self.assertEqual(response.status_code, status.HTTP_201_CREATED, response.data)
+        cr_id = response.data['identifier']
+        dir_id = response.data['research_dataset']['directories'][0]['identifier']
+        file_count_before = CatalogRecord.objects.get(identifier=cr_id).files.count()
+
+        self._freeze_new_files()
+        self._freeze_files_to_root()
+        response = self.client.post(self.url % (cr_id, dir_id), format="json")
+        self.assertEqual(response.status_code, status.HTTP_204_NO_CONTENT, response.data)
+
+        cr_after = CatalogRecord.objects.get(identifier=cr_id)
+        self.assertEqual(cr_after.next_dataset_version, None, 'should not have new dataset version')
+        self.assertEqual(cr_after.files.count(), file_count_before + 4)
+
+    def test_refreshing_deprecated_dataset_is_not_allowed(self):
+        self._add_directory(self.cr_test_data, '/TestExperiment/Directory_2')
+        response = self.client.post('/rest/datasets', self.cr_test_data, format="json")
+        self.assertEqual(response.status_code, status.HTTP_201_CREATED, response.data)
+        cr_id = response.data['identifier']
+        dir_id = response.data['research_dataset']['directories'][0]['identifier']
+
+        removed_file_id = CatalogRecord.objects.get(identifier=cr_id).files.all()[0].id
+        response = self.client.delete(f'/rest/files/{removed_file_id}')
+        self.assertEqual(response.status_code, status.HTTP_200_OK)
+
+        response = self.client.get(f'/rest/datasets/{cr_id}')
+        self.assertEqual(response.status_code, status.HTTP_200_OK)
+        depr_cr = response.data
+        self._freeze_new_files()
+        response = self.client.post(self.url % (depr_cr['identifier'], dir_id), format="json")
+        self.assertEqual(response.status_code, status.HTTP_400_BAD_REQUEST, response.data)
+
+    def test_adding_files_from_non_assigned_dir_is_not_allowed(self):
+        """
+        Only allow adding files from directories which paths are included in the research dataset.
+        """
+        self._add_directory(self.cr_test_data, '/SecondExperiment/Data')
+        response = self.client.post('/rest/datasets', self.cr_test_data, format="json")
+        self.assertEqual(response.status_code, status.HTTP_201_CREATED, response.data)
+        cr_id = response.data['identifier']
+
+        # create another dataset so that dir /SecondExperiment/Data_Config will be created
+        self._add_directory(self.cr_test_data, '/SecondExperiment/Data_Config')
+        response = self.client.post('/rest/datasets', self.cr_test_data, format="json")
+        self.assertEqual(response.status_code, status.HTTP_201_CREATED, response.data)
+        dir_id = response.data['research_dataset']['directories'][1]['identifier']
+
+        response = self.client.post(self.url % (cr_id, dir_id), format="json")
+        self.assertEqual(response.status_code, status.HTTP_400_BAD_REQUEST, response.data)
+        self.assertTrue('not included' in response.data['detail'], response.data)
+
+
 class FixDeprecatedTests(CatalogRecordApiWriteAssignFilesCommon):
     """
     Tests for fix_deprecated api. Tests remove files/directories from database and then checks that
@@ -401,82 +468,11 @@
         """
         This test adds parent directory to dataset and then deletes all files from sub directory.
         research_dataset should be unchanged and file count should be smaller for new version.
->>>>>>> d1623853
         """
         self._add_directory(self.cr_test_data, '/TestExperiment/Directory_2/Group_2')
         response = self.client.post('/rest/datasets', self.cr_test_data, format="json")
         self.assertEqual(response.status_code, status.HTTP_201_CREATED, response.data)
-<<<<<<< HEAD
-        cr_id = response.data['identifier']
-        dir_id = response.data['research_dataset']['directories'][0]['identifier']
-        file_count_before = CatalogRecord.objects.get(identifier=cr_id).files.count()
-
-        self._freeze_files_to_root()
-        response = self.client.post(self.url % (cr_id, dir_id), format="json")
-        self.assertEqual(response.status_code, status.HTTP_204_NO_CONTENT, response.data)
-
-        cr_after = CatalogRecord.objects.get(identifier=cr_id)
-        self.assertEqual(cr_after.next_dataset_version, None, 'should not have new dataset version')
-        self.assertEqual(cr_after.files.count(), file_count_before, 'No new files should be added')
-
-    def test_refresh_with_cumulative_state_yes(self):
-        """
-        When dataset has cumulation active, files are added to dataset but no new version is created.
-        """
-        self._add_directory(self.cr_test_data, '/TestExperiment/Directory_2')
-        self.cr_test_data['cumulative_state'] = 1
-        response = self.client.post('/rest/datasets', self.cr_test_data, format="json")
-        self.assertEqual(response.status_code, status.HTTP_201_CREATED, response.data)
-        cr_id = response.data['identifier']
-        dir_id = response.data['research_dataset']['directories'][0]['identifier']
-        file_count_before = CatalogRecord.objects.get(identifier=cr_id).files.count()
-
-        self._freeze_new_files()
-        self._freeze_files_to_root()
-        response = self.client.post(self.url % (cr_id, dir_id), format="json")
-        self.assertEqual(response.status_code, status.HTTP_204_NO_CONTENT, response.data)
-
-        cr_after = CatalogRecord.objects.get(identifier=cr_id)
-        self.assertEqual(cr_after.next_dataset_version, None, 'should not have new dataset version')
-        self.assertEqual(cr_after.files.count(), file_count_before + 4)
-
-    def test_refreshing_deprecated_dataset_is_not_allowed(self):
-        self._add_directory(self.cr_test_data, '/TestExperiment/Directory_2')
-        response = self.client.post('/rest/datasets', self.cr_test_data, format="json")
-        self.assertEqual(response.status_code, status.HTTP_201_CREATED, response.data)
-        cr_id = response.data['identifier']
-        dir_id = response.data['research_dataset']['directories'][0]['identifier']
-
-        removed_file_id = CatalogRecord.objects.get(identifier=cr_id).files.all()[0].id
-        response = self.client.delete(f'/rest/files/{removed_file_id}')
-        self.assertEqual(response.status_code, status.HTTP_200_OK)
-
-        response = self.client.get(f'/rest/datasets/{cr_id}')
-        self.assertEqual(response.status_code, status.HTTP_200_OK)
-        depr_cr = response.data
-        self._freeze_new_files()
-        response = self.client.post(self.url % (depr_cr['identifier'], dir_id), format="json")
-        self.assertEqual(response.status_code, status.HTTP_400_BAD_REQUEST, response.data)
-
-    def test_adding_files_from_non_assigned_dir_is_not_allowed(self):
-        """
-        Only allow adding files from directories which paths are included in the research dataset.
-        """
-        self._add_directory(self.cr_test_data, '/SecondExperiment/Data')
-        response = self.client.post('/rest/datasets', self.cr_test_data, format="json")
-        self.assertEqual(response.status_code, status.HTTP_201_CREATED, response.data)
-        cr_id = response.data['identifier']
-
-        # create another dataset so that dir /SecondExperiment/Data_Config will be created
-        self._add_directory(self.cr_test_data, '/SecondExperiment/Data_Config')
-        response = self.client.post('/rest/datasets', self.cr_test_data, format="json")
-        self.assertEqual(response.status_code, status.HTTP_201_CREATED, response.data)
-        dir_id = response.data['research_dataset']['directories'][1]['identifier']
-
-        response = self.client.post(self.url % (cr_id, dir_id), format="json")
-        self.assertEqual(response.status_code, status.HTTP_400_BAD_REQUEST, response.data)
-        self.assertTrue('not included' in response.data['detail'], response.data)
-=======
+
         cr_before = response.data
         file_count_before = CatalogRecord.objects.get(identifier=cr_before['identifier']).files.count()
 
@@ -546,5 +542,4 @@
         rd_filepaths = [ f['description'] for f in new_cr_version['research_dataset']['files'] ]
         self.assertTrue('/TestExperiment/Directory_2/Group_2/Group_2_deeper' not in rd_dirpaths)
         self.assertTrue('/TestExperiment/Directory_2/Group_2/Group_2_deeper/file_11.txt' not in rd_filepaths)
-        self.assertTrue('/TestExperiment/Directory_2/Group_2/Group_2_deeper/file_12.txt' not in rd_filepaths)
->>>>>>> d1623853
+        self.assertTrue('/TestExperiment/Directory_2/Group_2/Group_2_deeper/file_12.txt' not in rd_filepaths)