--- conflicted
+++ resolved
@@ -225,15 +225,8 @@
         """
         Test query parameter 'metadata_version_identifier'.
         """
-<<<<<<< HEAD
         response = self.client.get('/rest/directories/3/files?metadata_version_identifier=%s'
             % CatalogRecord.objects.get(pk=1).metadata_version_identifier)
-=======
-        metadata_version_identifier = CatalogRecord.objects.get(pk=1).metadata_version_identifier
-
-        response = self.client.get('/rest/directories/3/files?metadata_version_identifier=%s'
-                                   % metadata_version_identifier)
->>>>>>> bd2a7774
         self.assertEqual(response.status_code, status.HTTP_200_OK)
         self.assertEqual('directories' in response.data, True)
         self.assertEqual('files' in response.data, True)
@@ -258,30 +251,17 @@
         response = self.client.get('/rest/directories/4/files')
         self.assertEqual(response.status_code, status.HTTP_200_OK)
 
-<<<<<<< HEAD
         # ... but should not contain any files FOR THIS CR
         response = self.client.get('/rest/directories/4/files?metadata_version_identifier=%s'
             % CatalogRecord.objects.get(pk=1).metadata_version_identifier)
-=======
-        metadata_version_identifier = CatalogRecord.objects.get(pk=1).metadata_version_identifier
-        # ... but should not contain any files FOR THIS CR
-        response = self.client.get('/rest/directories/4/files?metadata_version_identifier=%s'
-                                   % metadata_version_identifier)
->>>>>>> bd2a7774
         self.assertEqual(response.status_code, status.HTTP_404_NOT_FOUND)
 
     def test_read_directory_for_catalog_record_recursively(self):
         """
         Test query parameter 'metadata_version_identifier' with 'recursive'.
         """
-<<<<<<< HEAD
         response = self.client.get('/rest/directories/1/files?recursive&metadata_version_identifier=%s&depth=*'
             % CatalogRecord.objects.get(pk=1).metadata_version_identifier)
-=======
-        metadata_version_identifier = CatalogRecord.objects.get(pk=1).metadata_version_identifier
-        response = self.client.get('/rest/directories/1/files?recursive&metadata_version_identifier=%s&depth=*'
-                                   % metadata_version_identifier)
->>>>>>> bd2a7774
         self.assertEqual(response.status_code, status.HTTP_200_OK)
         self.assertEqual(len(response.data), 2)
 
