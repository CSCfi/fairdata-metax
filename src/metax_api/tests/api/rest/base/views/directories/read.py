# This file is part of the Metax API service
#
# Copyright 2017-2018 Ministry of Education and Culture, Finland
#
# :author: CSC - IT Center for Science Ltd., Espoo Finland <servicedesk@csc.fi>
# :license: MIT
import copy
import responses

from django.db import transaction
from django.db.models import Count, Sum
from django.core.management import call_command
from rest_framework import status
from rest_framework.test import APITestCase

from metax_api.models import CatalogRecord, Directory, File
from metax_api.models.catalog_record import ACCESS_TYPES
from metax_api.tests.utils import get_test_oidc_token, test_data_file_path, TestClassUtils


class DirectoryApiReadCommon(APITestCase, TestClassUtils):

    @classmethod
    def setUpClass(cls):
        """
        Loaded only once for test cases inside this class.
        """
        call_command('loaddata', test_data_file_path, verbosity=0)
        super(DirectoryApiReadCommon, cls).setUpClass()

    def setUp(self):
        dir_from_test_data = self._get_object_from_test_data('directory')
        self.identifier = dir_from_test_data['identifier']
        self.pk = dir_from_test_data['id']
        self._use_http_authorization()

    def _create_test_dirs(self, count):
        count = count + 1
        with transaction.atomic():
            for n in range(1, count):
                f = self._get_new_file_data(str(n))
                self.client.post('/rest/files', f, format="json")

    def _get_dirs_files_ids(self, url):
        file_data = self.client.get(url).data
        if isinstance(file_data, dict):
            return {key: [f['id'] for f in file_data[key]] for key in file_data.keys()
                if key in ['directories', 'files']}
        else:
            return [f['id'] for f in file_data]


class DirectoryApiReadBasicTests(DirectoryApiReadCommon):

    def test_read_directory_list(self):
        response = self.client.get('/rest/directories')
        self.assertEqual(response.status_code, 501)

    def test_read_directory_details_by_pk(self):
        response = self.client.get('/rest/directories/%s' % self.pk)
        self.assertEqual(response.status_code, status.HTTP_200_OK)
        self.assertEqual(hasattr(response, 'data'), True, 'Request response object is missing attribute \'data\'')
        self.assertEqual('directory_name' in response.data.keys(), True)
        self.assertEqual(response.data['identifier'], self.identifier)

    def test_read_directory_details_by_identifier(self):
        response = self.client.get('/rest/directories/%s' % self.identifier)
        self.assertEqual(response.status_code, status.HTTP_200_OK)
        self.assertEqual(hasattr(response, 'data'), True, 'Request response object is missing attribute \'data\'')
        self.assertEqual('directory_name' in response.data.keys(), True)
        self.assertEqual(response.data['identifier'], self.identifier)

    def test_read_directory_details_not_found(self):
        response = self.client.get('/rest/directories/shouldnotexist')
        self.assertEqual(response.status_code, status.HTTP_404_NOT_FOUND)


class DirectoryApiReadFileBrowsingTests(DirectoryApiReadCommon):

    """
    Test generic file browsing, should always return all existing files in a dir.
    """

    def test_read_directory_get_files(self):
        """
        Test browsing files
        """
        response = self.client.get('/rest/directories/2/files')
        self.assertEqual(response.status_code, status.HTTP_200_OK)
        self.assertEqual(len(response.data['directories']), 1)
        self.assertEqual(response.data['directories'][0]['id'], 3)
        self.assertEqual(response.data['directories'][0]['parent_directory']['id'], 2)
        self.assertEqual(len(response.data['files']), 0)

        response = self.client.get('/rest/directories/3/files')
        self.assertEqual(len(response.data['directories']), 1)
        self.assertEqual(response.data['directories'][0]['id'], 4)
        self.assertEqual(response.data['directories'][0]['parent_directory']['id'], 3)
        self.assertEqual(len(response.data['files']), 5)
        self.assertEqual(response.data['files'][0]['parent_directory']['id'], 3)
        self.assertEqual(response.data['files'][4]['parent_directory']['id'], 3)

        response = self.client.get('/rest/directories/4/files')
        self.assertEqual(len(response.data['directories']), 1)
        self.assertEqual(response.data['directories'][0]['parent_directory']['id'], 4)
        self.assertEqual(len(response.data['files']), 5)
        self.assertEqual(response.data['files'][0]['parent_directory']['id'], 4)
        self.assertEqual(response.data['files'][4]['parent_directory']['id'], 4)

        response = self.client.get('/rest/directories/5/files')
        self.assertEqual(len(response.data['directories']), 1)
        self.assertEqual(len(response.data['files']), 0)

        response = self.client.get('/rest/directories/6/files')
        self.assertEqual(len(response.data['directories']), 0)
        self.assertEqual(len(response.data['files']), 10)
        self.assertEqual(response.data['files'][0]['parent_directory']['id'], 6)
        self.assertEqual(response.data['files'][9]['parent_directory']['id'], 6)

    def test_read_directory_get_files_recursively(self):
        """
        Test query parameter 'recursive'.
        """

        # without depth, returns from depth=1, which should contain no files
        response = self.client.get('/rest/directories/1/files?recursive')
        self.assertEqual(response.status_code, status.HTTP_200_OK, response.data)
        self.assertEqual(len(response.data), 0)

        # dir id 1 (the root) contains 0 files, but recursively 20
        response = self.client.get('/rest/directories/1/files?recursive=true&depth=*')
        self.assertEqual(response.status_code, status.HTTP_200_OK)
        self.assertEqual(len(response.data), 20)

        # dir id 3 contains 5 files, but recursively 20
        response = self.client.get('/rest/directories/3/files?recursive=true&depth=*')
        self.assertEqual(response.status_code, status.HTTP_200_OK)
        self.assertEqual(len(response.data), 20)

        # dir id 4 contains 5 files, but recursively 15
        response = self.client.get('/rest/directories/4/files?recursive=true&depth=*')
        self.assertEqual(response.status_code, status.HTTP_200_OK)
        self.assertEqual(len(response.data), 15)

        # dir id 5 contains 0 files
        response = self.client.get('/rest/directories/5/files?recursive=true&depth=*')
        self.assertEqual(response.status_code, status.HTTP_200_OK)
        self.assertEqual(len(response.data), 10)

        # dir id 6 contains 10 files
        response = self.client.get('/rest/directories/6/files?recursive=true&depth=*')
        self.assertEqual(response.status_code, status.HTTP_200_OK)
        self.assertEqual(len(response.data), 10)

    def test_read_directory_get_files_file_not_found(self):
        response = self.client.get('/rest/directories/not_found/files')
        self.assertEqual(response.status_code, status.HTTP_404_NOT_FOUND)

    def test_read_directory_get_project_root_directory(self):
        response = self.client.get('/rest/directories/root?project=project_x')
        self.assertEqual(response.status_code, status.HTTP_200_OK, response.content)
        self.assertEqual(response.data['id'], 1)
        self.assertEqual('directories' in response.data, True)
        self.assertEqual('files' in response.data, True)
        self.assertEqual(len(response.data['directories']), 1)
        self.assertEqual(response.data['directories'][0]['id'], 2)

    def test_read_directory_get_project_root_directory_not_found(self):
        response = self.client.get('/rest/directories/root?project=project_xyz')
        self.assertEqual(response.status_code, status.HTTP_404_NOT_FOUND)

    def test_read_directory_get_project_root_directory_parameter_missing(self):
        response = self.client.get('/rest/directories/root')
        self.assertEqual(response.status_code, status.HTTP_400_BAD_REQUEST)
        self.assertEqual('required' in response.data['detail'][0], True, response.data)

    def test_read_directory_get_files_by_path(self):
        dr = Directory.objects.get(pk=2)
        response = self.client.get('/rest/directories/files?path=%s&project=%s' %
            (dr.directory_path, dr.project_identifier))
        self.assertEqual(response.status_code, status.HTTP_200_OK)
        self.assertEqual(len(response.data['directories']), 1)
        self.assertEqual(response.data['directories'][0]['id'], 3)
        self.assertEqual(response.data['directories'][0]['parent_directory']['id'], 2)
        self.assertEqual(len(response.data['files']), 0)

    def test_read_directory_get_files_by_path_not_found(self):
        response = self.client.get('/rest/directories/files?path=%s&project=%s' %
            ('doesnotexist', 'doesnotexist'))
        self.assertEqual(response.status_code, status.HTTP_404_NOT_FOUND)

    def test_read_directory_get_files_by_path_check_parameters(self):
        response = self.client.get('/rest/directories/files')
        self.assertEqual(response.status_code, status.HTTP_400_BAD_REQUEST)
        response = self.client.get('/rest/directories/files?path=something')
        self.assertEqual(response.status_code, status.HTTP_400_BAD_REQUEST)
        response = self.client.get('/rest/directories/files?project=something')
        self.assertEqual(response.status_code, status.HTTP_400_BAD_REQUEST)

    def test_read_directory_recursively_with_max_depth(self):
        """
        Should return a flat list of files, three directories deep
        """
        response = self.client.get('/rest/directories/2/files?recursive=true&depth=3')
        self.assertEqual(response.status_code, status.HTTP_200_OK)
        self.assertEqual(len(response.data), 10)

    def test_read_directory_recursively_with_dirs_only_and_max_depth(self):
        """
        Should return a directory hierarchy, three directories deep, with no files at all.
        """
        response = self.client.get('/rest/directories/2/files?recursive=true&directories_only=true&depth=3')
        self.assertEqual(response.status_code, status.HTTP_200_OK)
        self.assertEqual('directories' in response.data, True)
        self.assertEqual('directories' in response.data['directories'][0], True)
        self.assertEqual('directories' in response.data['directories'][0]['directories'][0], True)

    def test_read_directory_recursively_with_no_depth(self):
        """
        recursive=true with no depth specified should not return everything, but instead depth=1
        by default.

        Using parameter directories_only=true to easier count the depth.
        """
        response = self.client.get('/rest/directories/3/files?recursive=true&directories_only=true')
        self.assertEqual(response.status_code, status.HTTP_200_OK)
        self.assertEqual('directories' in response.data, True)
        self.assertEqual('directories' in response.data['directories'][0], True)

    def test_read_directory_return_directories_only(self):
        response = self.client.get('/rest/directories/3/files?directories_only')
        self.assertEqual(response.status_code, status.HTTP_200_OK)
        self.assertEqual(len(response.data['directories']), 1)
        self.assertEqual('files' in response.data, False)

    def test_read_directory_with_include_parent(self):
        response = self.client.get('/rest/directories/3/files?include_parent')
        self.assertEqual(response.status_code, status.HTTP_200_OK)
        self.assertEqual(len(response.data['directories']), 1)
        self.assertEqual(len(response.data['files']), 5)
        self.assertEqual(response.data.get('id', None), 3)

    def test_read_directory_files_sorted_by_file_path(self):
        response = self.client.get('/rest/directories/3/files')
        self.assertEqual(response.status_code, status.HTTP_200_OK)
        self.assertEqual(response.data['files'][0]['file_path'], '/project_x_FROZEN/Experiment_X/file_name_1')
        self.assertEqual(response.data['files'][1]['file_path'], '/project_x_FROZEN/Experiment_X/file_name_2')
        self.assertEqual(response.data['files'][2]['file_path'], '/project_x_FROZEN/Experiment_X/file_name_3')

        response = self.client.get('/rest/directories/3/files?pagination&limit=2&offset=2')
        self.assertEqual(response.status_code, status.HTTP_200_OK)
        self.assertEqual(response.data['results']['files'][0]['file_path'],
            '/project_x_FROZEN/Experiment_X/file_name_2')
        self.assertEqual(response.data['results']['files'][1]['file_path'],
            '/project_x_FROZEN/Experiment_X/file_name_3')

        response = self.client.get('/rest/directories/3/files?cr_identifier=2')
        self.assertEqual(response.status_code, status.HTTP_200_OK)
        self.assertEqual(response.data['files'][0]['file_path'], '/project_x_FROZEN/Experiment_X/file_name_3')
        self.assertEqual(response.data['files'][1]['file_path'], '/project_x_FROZEN/Experiment_X/file_name_4')

        response = self.client.get('/rest/directories/3/files?recursive')
        self.assertEqual(response.status_code, status.HTTP_200_OK)
        self.assertEqual(response.data[0]['file_path'], '/project_x_FROZEN/Experiment_X/file_name_1')
        self.assertEqual(response.data[1]['file_path'], '/project_x_FROZEN/Experiment_X/file_name_2')
        self.assertEqual(response.data[2]['file_path'], '/project_x_FROZEN/Experiment_X/file_name_3')

        response = self.client.get('/rest/directories/3/files?recursive&cr_identifier=2')
        self.assertEqual(response.status_code, status.HTTP_200_OK)
        self.assertEqual(response.data[0]['file_path'], '/project_x_FROZEN/Experiment_X/file_name_3')
        self.assertEqual(response.data[1]['file_path'], '/project_x_FROZEN/Experiment_X/file_name_4')

    def test_read_directory_directories_sorted_by_directory_path(self):

        response = self.client.get('/rest/directories/8/files')
        self.assertEqual(response.status_code, status.HTTP_200_OK)
        self.assertEqual(response.data['directories'][0]['directory_path'],
            '/prj_112_root/other')
        self.assertEqual(response.data['directories'][1]['directory_path'],
            '/prj_112_root/random_folder', response.data)
        self.assertEqual(response.data['directories'][2]['directory_path'],
            '/prj_112_root/science_data_A')
        self.assertEqual(response.data['directories'][3]['directory_path'],
            '/prj_112_root/science_data_B')
        self.assertEqual(response.data['directories'][4]['directory_path'],
            '/prj_112_root/science_data_C')

        response = self.client.get('/rest/directories/8/files?pagination&limit=2&offset=2')
        self.assertEqual(response.status_code, status.HTTP_200_OK)
        self.assertEqual(response.data['results']['directories'][0]['directory_path'],
            '/prj_112_root/science_data_A')
        self.assertEqual(response.data['results']['directories'][1]['directory_path'],
            '/prj_112_root/science_data_B')

        response = self.client.get('/rest/directories/8/files?directories_only')
        self.assertEqual(response.status_code, status.HTTP_200_OK)
        self.assertEqual(response.data['directories'][0]['directory_path'],
            '/prj_112_root/other')
        self.assertEqual(response.data['directories'][1]['directory_path'],
            '/prj_112_root/random_folder', response.data)
        self.assertEqual(response.data['directories'][2]['directory_path'],
            '/prj_112_root/science_data_A')
        self.assertEqual(response.data['directories'][3]['directory_path'],
            '/prj_112_root/science_data_B')
        self.assertEqual(response.data['directories'][4]['directory_path'],
            '/prj_112_root/science_data_C')

        response = self.client.get('/rest/directories/8/files?cr_identifier=13')
        self.assertEqual(response.status_code, status.HTTP_200_OK, response.data)
        self.assertEqual(response.data['directories'][0]['directory_path'],
            '/prj_112_root/other')
        self.assertEqual(response.data['directories'][1]['directory_path'],
            '/prj_112_root/random_folder')
        self.assertEqual(response.data['directories'][2]['directory_path'],
            '/prj_112_root/science_data_A')
        self.assertEqual(response.data['directories'][3]['directory_path'],
            '/prj_112_root/science_data_B')


class DirectoryApiReadFileBrowsingRetrieveSpecificFieldsTests(DirectoryApiReadCommon):

    def test_retrieve_requested_directory_fields_only(self):
        response = self.client.get('/rest/directories/3/files?directory_fields=identifier,directory_path')
        self.assertEqual(response.status_code, status.HTTP_200_OK)
        self.assertEqual(len(response.data['directories'][0].keys()), 2)
        self.assertEqual('identifier' in response.data['directories'][0], True)
        self.assertEqual('directory_path' in response.data['directories'][0], True)

        response = self.client.get('/rest/directories/17/files? \
            cr_identifier=13&directory_fields=directory_name&directories_only&recursive')
        self.assertEqual(response.status_code, status.HTTP_200_OK)
        self.assertEqual(len(response.data['directories'][0].keys()), 2)
        self.assertTrue('directory_name' in response.data['directories'][0])
        self.assertTrue('directories' in response.data['directories'][0])
        self.assertFalse('id' in response.data['directories'][0])

    def test_retrieve_directory_byte_size_and_file_count(self):
        """
        There is some additional logic involved in retrieving byte_size and file_count, which warrants
        targeted tests for just those fields.
        """
        response = self.client.get('/rest/directories/3/files?directory_fields=identifier,byte_size')
        self.assertEqual(response.status_code, status.HTTP_200_OK, response.data)
        self.assertEqual(len(response.data['directories'][0].keys()), 2)
        self.assertEqual('identifier' in response.data['directories'][0], True)
        self.assertEqual('byte_size' in response.data['directories'][0], True)

        response = self.client.get('/rest/directories/3/files?directory_fields=identifier,file_count')
        self.assertEqual(response.status_code, status.HTTP_200_OK)
        self.assertEqual(len(response.data['directories'][0].keys()), 2)
        self.assertEqual('identifier' in response.data['directories'][0], True)
        self.assertEqual('file_count' in response.data['directories'][0], True)

        response = self.client.get('/rest/directories/3/files?directory_fields=identifier,file_count&cr_identifier=3')
        self.assertEqual(response.status_code, status.HTTP_200_OK)
        self.assertEqual(len(response.data['directories'][0].keys()), 2)
        self.assertTrue('identifier' in response.data['directories'][0])
        self.assertTrue('file_count' in response.data['directories'][0])

        response = self.client.get(
            '/rest/directories/3/files?directory_fields=identifier,file_count&not_cr_identifier=2')
        self.assertEqual(response.status_code, status.HTTP_200_OK)
        self.assertEqual(len(response.data['directories'][0].keys()), 2)
        self.assertTrue('identifier' in response.data['directories'][0])
        self.assertTrue('file_count' in response.data['directories'][0])

    def test_retrieve_requested_file_fields_only(self):
        response = self.client.get('/rest/directories/3/files?file_fields=identifier,file_path')
        self.assertEqual(response.status_code, status.HTTP_200_OK)
        self.assertEqual(len(response.data['files'][0].keys()), 2)
        self.assertEqual('identifier' in response.data['files'][0], True)
        self.assertEqual('file_path' in response.data['files'][0], True)

    def test_retrieve_requested_file_and_directory_fields_only(self):
        response = self.client.get('/rest/directories/3/files?file_fields=identifier&directory_fields=id')
        self.assertEqual(response.status_code, status.HTTP_200_OK, response.data)
        self.assertEqual(len(response.data['files'][0].keys()), 1)
        self.assertEqual('identifier' in response.data['files'][0], True)
        self.assertEqual(len(response.data['directories'][0].keys()), 1)
        self.assertEqual('id' in response.data['directories'][0], True)

    def test_not_retrieving_not_allowed_directory_fields(self):
        from metax_api.api.rest.base.serializers import DirectorySerializer, FileSerializer

        allowed_dir_fields = set(DirectorySerializer.Meta.fields)
        allowed_file_fields = set(FileSerializer.Meta.fields)

        response = self.client.get('/rest/directories/3/files?file_fields=parent,id&directory_fields=;;drop db;')

        self.assertEqual(response.status_code, status.HTTP_200_OK)
        self.assertTrue(any(field in response.data['files'][0].keys() for field in allowed_file_fields))
        self.assertTrue(any(field in response.data['directories'][0].keys() for field in allowed_dir_fields))

        response = self.client.get('/rest/directories/3/files?file_fields=parent&directory_fields=or')
        self.assertEqual(response.status_code, status.HTTP_400_BAD_REQUEST)

        response = self.client.get('/rest/directories/3/files?file_fields=parent')
        self.assertEqual(response.status_code, status.HTTP_400_BAD_REQUEST)

        response = self.client.get('/rest/directories/3/files?directory_fields=or')
        self.assertEqual(response.status_code, status.HTTP_400_BAD_REQUEST)


class DirectoryApiReadCatalogRecordFileBrowsingTests(DirectoryApiReadCommon):

    """
    Test browsing files in the context of a specific CatalogRecord. Should always
    only dispaly those files that were selected for that CR, and only those dirs,
    that contained suchs files, or would contain such files further down the tree.
    """

    def setUp(self):
        self._set_http_authorization('service')
        self.client.get('/rest/directories/update_byte_sizes_and_file_counts')
        self.client.get('/rest/datasets/update_cr_directory_browsing_data')

    def test_read_directory_catalog_record_and_not_catalog_record_not_ok(self):
        """
        Test query parameter 'cr_identifier' and 'not_cr_identifier' can not be queried together.
        """
        response = self.client.get('/rest/directories/3/files?cr_identifier=1&not_cr_identifier=2')
        self.assertEqual(response.status_code, status.HTTP_400_BAD_REQUEST)
        self.assertTrue("one query parameter of 'cr_identifier' and 'not_cr_identifier'" in response.data['detail'][0])

    def test_read_directory_for_catalog_record(self):
        """
        Test query parameter 'cr_identifier'.
        """
        response = self.client.get('/rest/directories/3/files?cr_identifier=%s'
            % CatalogRecord.objects.get(pk=1).identifier)
        self.assertEqual(response.status_code, status.HTTP_200_OK)
        self.assertEqual('directories' in response.data, True)
        self.assertEqual('files' in response.data, True)
        self.assertEqual(len(response.data['directories']), 0)
        self.assertEqual(len(response.data['files']), 2)
        for f in response.data['files']:
            self.assertTrue(f['parent_directory']['id'], 1)

    def test_read_directory_for_not_catalog_record(self):
        """
        Test query parameter 'not_cr_identifier'.
        """
        response = self.client.get('/rest/directories/3/files?not_cr_identifier=2')
        self.assertEqual(response.status_code, status.HTTP_200_OK, response.data)
        self.assertEqual(len(response.data['files']), 3, response.data)
        for f in response.data['files']:
            self.assertNotEqual(f['parent_directory']['id'], 2, response.data)
        self.assertEqual(len(response.data['directories']), 1, response.data)
        self.assertNotEqual(response.data['directories'][0]['parent_directory']['id'], 2)

    def test_read_directory_for_catalog_record_not_found(self):
        """
        Not found cr_identifier should raise 400 instead of 404, which is raised when the
        directory itself is not found. the error contains details about the 400.
        """
        response = self.client.get('/rest/directories/3/files?cr_identifier=notexisting')
        self.assertEqual(response.status_code, status.HTTP_400_BAD_REQUEST)

    def test_read_directory_for_not_catalog_record_not_found(self):
        """
        Not found cr_identifier should raise 400 instead of 404, which is raised when the
        directory itself is not found. the error contains details about the 400.
        """
        response = self.client.get('/rest/directories/3/files?not_cr_identifier=notexisting')
        self.assertEqual(response.status_code, status.HTTP_400_BAD_REQUEST)

    def test_read_directory_for_catalog_record_directory_does_not_exist(self):
        """
        A directory may have files in a project, but those files did not necessarily exist
        or were not selected for a specific CR.
        """

        # should be OK...
        response = self.client.get('/rest/directories/4/files')
        self.assertEqual(response.status_code, status.HTTP_200_OK)
        self.assertEqual(len(response.data['directories']), 1)
        self.assertEqual(len(response.data['files']), 5)

        # ... but should not contain any files FOR THIS CR
        response = self.client.get('/rest/directories/4/files?cr_identifier=1')
        self.assertEqual(response.status_code, status.HTTP_404_NOT_FOUND)

        # ... and should contain files ALL BUT THIS CR
        response = self.client.get('/rest/directories/4/files?not_cr_identifier=1')
        self.assertEqual(response.status_code, status.HTTP_200_OK)
        self.assertEqual(len(response.data['directories']), 1)
        self.assertEqual(len(response.data['files']), 5)

    def test_read_directory_for_catalog_record_recursively(self):
        """
        Test query parameters 'cr_identifier' with 'recursive'.
        """
        response = self.client.get('/rest/directories/1/files?recursive&cr_identifier=%s&depth=*'
            % CatalogRecord.objects.get(pk=1).identifier)
        self.assertEqual(response.status_code, status.HTTP_200_OK)
        file_list = list(File.objects.filter(record__pk=1).values_list('id', flat=True))
        self.assertEqual(len(response.data), len(file_list))
        for f in response.data:
            self.assertTrue(f['id'] in file_list)

        response = self.client.get('/rest/directories/1/files?recursive&cr_identifier=1&depth=*&directories_only')
        self.assertEqual(response.status_code, status.HTTP_200_OK)
        self.assertEqual(len(response.data['directories']), 1)
        self.assertEqual(len(response.data['directories'][0]['directories']), 1)
        self.assertEqual(len(response.data['directories'][0]['directories'][0]['directories']), 0)
        self.assertFalse(response.data.get('files'))

        # not found cr_identifier should raise 400 instead of 404, which is raised when the
        # directory itself is not found. the error contains details about the 400
        response = self.client.get('/rest/directories/1/files?recursive&cr_identifier=notexisting')
        self.assertEqual(response.status_code, status.HTTP_400_BAD_REQUEST)

    def test_read_directory_for_not_catalog_record_recursively(self):
        """
        Test query parameters 'not_cr_identifier' with 'recursive'.
        """
        file_recursive = self.client.get('/rest/directories/1/files?recursive&depth=*').data
        file_list = list(File.objects.filter(record__pk=1).values_list('id', flat=True))
        response = self.client.get('/rest/directories/1/files?recursive&depth=*&not_cr_identifier=%s'
            % CatalogRecord.objects.get(pk=1).identifier)
        self.assertEqual(response.status_code, status.HTTP_200_OK, response.data)
        self.assertEqual(len(response.data), len(file_recursive) - len(file_list))
        for f in response.data:
            self.assertTrue(f['id'] not in file_list)

        # not found not_cr_identifier should raise 400 instead of 404, which is raised when the
        # directory itself is not found. the error contains details about the 400
        response = self.client.get('/rest/directories/1/files?recursive&not_cr_identifier=notexisting')
        self.assertEqual(response.status_code, status.HTTP_400_BAD_REQUEST)

    def test_directory_byte_size_and_file_count(self):
        """
        Test byte size and file count are calculated correctly for directories when browsing files
        in the context of a single record.
        """
        def _assert_dir_calculations(cr, dr):
            """
            Assert directory numbers received from browsing-api matches what exists in the db when
            making a reasonably fool-proof query of files by directory path
            """
            self.assertEqual('byte_size' in dr, True)
            self.assertEqual('file_count' in dr, True)

            byte_size = cr.files.filter(file_path__startswith='%s/' % dr['directory_path']) \
                .aggregate(Sum('byte_size'))['byte_size__sum']

            file_count = cr.files.filter(file_path__startswith='%s/' % dr['directory_path']).count()

            self.assertEqual(dr['byte_size'], byte_size, 'path: %s' % dr['directory_path'])
            self.assertEqual(dr['file_count'], file_count, 'path: %s' % dr['directory_path'])

        # prepare a new test dataset which contains a directory from testdata, which contains a decent
        # qty of files and complexity
        dr = Directory.objects.get(directory_path='/prj_112_root')
        cr_with_dirs = CatalogRecord.objects.get(pk=13)
        cr_data = response = self.client.get('/rest/datasets/1').data
        cr_data.pop('id')
        cr_data.pop('identifier')
        cr_data['research_dataset'].pop('preferred_identifier')
        cr_data['research_dataset']['directories'] = [{
            'identifier': dr.identifier,
            'title': 'test dir',
            'use_category': {
                'identifier': cr_with_dirs.research_dataset['directories'][0]['use_category']['identifier']
            }
        }]
        self._use_http_authorization(username='metax')
        cr_data = response = self.client.post('/rest/datasets', cr_data, format='json').data
        cr = CatalogRecord.objects.get(pk=cr_data['id'])

        # begin tests

        # test: browse the file api, and receive a list of sub-directories
        response = self.client.get('/rest/directories/%d/files?cr_identifier=%s' % (dr.id, cr.identifier))
        self.assertEqual(response.status_code, status.HTTP_200_OK, response.data)

        for directory in response.data['directories']:
            _assert_dir_calculations(cr, directory)

        # test: browse with ?include_parent=true to get the dir directly that was added to the dataset
        response = self.client.get('/rest/directories/%d/files?cr_identifier=%s&include_parent'
            % (dr.id, cr.identifier))
        self.assertEqual(response.status_code, status.HTTP_200_OK, response.data)
        _assert_dir_calculations(cr, response.data)

    def test_directory_byte_size_and_file_count_in_parent_directories(self):
        cr_id = 13

        def _assertDirectoryData(id, parent_data):
            response = self.client.get('/rest/directories/%d/files?cr_identifier=%d&include_parent' % (id, cr_id))

            self.assertEqual(response.data['byte_size'], parent_data[id][0], response.data['id'])
            self.assertEqual(response.data['file_count'], parent_data[id][1])

            if response.data.get('parent_directory'):
                return _assertDirectoryData(response.data['parent_directory']['id'], parent_data)

        def _assertDirectoryData_not_cr_id(id, parent_data):
            total_dir_res = self.client.get('/rest/directories/%d' % id)
            total_dir_size = (total_dir_res.data.get('byte_size', None), total_dir_res.data.get('file_count', None))

            response = self.client.get('/rest/directories/%d/files?not_cr_identifier=%d&include_parent' % (id, cr_id))
            if response.data.get('id'):
                self.assertEqual(response.data['byte_size'], total_dir_size[0] - parent_data[id][0])
                self.assertEqual(response.data['file_count'], total_dir_size[1] - parent_data[id][1])

            if response.data.get('parent_directory'):
                return _assertDirectoryData_not_cr_id(response.data['parent_directory']['id'], parent_data)

        def _get_parent_dir_data_for_cr(id):

            def _get_parents(pk):
                pk = Directory.objects.get(pk=pk).parent_directory_id
                if pk:
                    pks.append(pk)
                    _get_parents(pk)

            cr_data = CatalogRecord.objects.get(pk=id).files.order_by('parent_directory_id').values_list(
                'parent_directory_id').annotate(Sum('byte_size'), Count('id'))

            grouped_cr_data = {}
            for i in cr_data:
                grouped_cr_data[i[0]] = [ int(i[1]), i[2] ]

            drs = {}
            for dir in grouped_cr_data.keys():
                pks = []
                _get_parents(dir)
                drs[dir] = pks

            for key, value in drs.items():
                for v in value:
                    if grouped_cr_data.get(v):
                        grouped_cr_data[v][0] += grouped_cr_data[key][0]
                        grouped_cr_data[v][1] += grouped_cr_data[key][1]
                    else:
                        grouped_cr_data[v] = copy.deepcopy(grouped_cr_data[key])
            return grouped_cr_data

        # begin tests

        cr = self.client.get('/rest/datasets/%d?fields=research_dataset' % cr_id)

        dirs = set([Directory.objects.get(identifier=dr['identifier']).id
            for dr in cr.data['research_dataset'].get('directories', [])] +
            [File.objects.get(identifier=file['identifier']).parent_directory.id
            for file in cr.data['research_dataset'].get('files', [])])

        parent_data = _get_parent_dir_data_for_cr(cr_id)

        for id in dirs:
            _assertDirectoryData(id, parent_data)
            _assertDirectoryData_not_cr_id(id, parent_data)


class DirectoryApiReadCatalogRecordFileBrowsingAuthorizationTests(DirectoryApiReadCommon):

    """
    Test browsing files in the context of a specific CatalogRecord from authorization perspective
    """

    # THE OK TESTS

    def test_returns_ok_for_open_catalog_record_if_no_authorization(self):
        open_cr_json = self.get_open_cr_with_files_and_dirs_from_api_with_file_details()

        # Verify /rest/directories/<dir_id>/files?cr_identifier=cr_id returns dir files even without authorization for
        # open catalog record
        self._assert_ok(open_cr_json, 'no')

    def test_returns_ok_for_login_catalog_record_if_no_authorization(self):
        login_cr_json = self.get_open_cr_with_files_and_dirs_from_api_with_file_details(use_login_access_type=True)

        # Verify /rest/directories/<dir_id>/files?cr_identifier=cr_id returns dir files even without authorization for
        # login catalog record
        self._assert_ok(login_cr_json, 'no')

    def test_returns_ok_for_open_catalog_record_if_service_authorization(self):
        open_cr_json = self.get_open_cr_with_files_and_dirs_from_api_with_file_details()

        # Verify /rest/directories/<dir_id>/files?cr_identifier=cr_id returns dir files with service authorization for
        # open catalog record
        self._assert_ok(open_cr_json, 'service')

    def test_returns_ok_for_login_catalog_record_if_service_authorization(self):
        login_cr_json = self.get_open_cr_with_files_and_dirs_from_api_with_file_details(use_login_access_type=True)

        # Verify /rest/directories/<dir_id>/files?cr_identifier=cr_id returns dir files with service authorization for
        # login catalog record
        self._assert_ok(login_cr_json, 'service')

    @responses.activate
    def test_returns_ok_for_open_catalog_record_if_owner_authorization(self):
        self.create_end_user_data_catalogs()
        open_cr_json = self.get_open_cr_with_files_and_dirs_from_api_with_file_details(True)

        # Verify /rest/directories/<dir_id>/files?cr_identifier=cr_id returns dir files with owner authorization for
        # owner-owned open catalog record
        self._assert_ok(open_cr_json, 'owner')

    @responses.activate
    def test_returns_ok_for_login_catalog_record_if_owner_authorization(self):
        self.create_end_user_data_catalogs()
        login_cr_json = self.get_open_cr_with_files_and_dirs_from_api_with_file_details(True)

        # Verify /rest/directories/<dir_id>/files?cr_identifier=cr_id returns dir files with owner authorization for
        # owner-owned login_cr_json catalog record
        self._assert_ok(login_cr_json, 'owner')

    def test_returns_ok_for_restricted_catalog_record_if_service_authorization(self):
        restricted_cr_json = self.get_restricted_cr_with_files_and_dirs_from_api_with_file_details()

        # Verify /rest/directories/<dir_id>/files?cr_identifier=cr_id returns dir files with service authorization for
        # restricted catalog record
        self._assert_ok(restricted_cr_json, 'service')

    @responses.activate
    def test_returns_ok_for_restricted_catalog_record_if_owner_authorization(self):
        self.create_end_user_data_catalogs()
        restricted_cr_json = self.get_restricted_cr_with_files_and_dirs_from_api_with_file_details(True)

        # Verify /rest/directories/<dir_id>/files?cr_identifier=cr_id returns dir files with owner authorization for
        # owner-owned restricted catalog record
        self._assert_ok(restricted_cr_json, 'owner')

    def test_returns_ok_for_embargoed_catalog_record_if_available_reached_and_no_authorization(self):
        available_embargoed_cr_json = self.get_embargoed_cr_with_files_and_dirs_from_api_with_file_details(True)

        # Verify /rest/directories/<dir_id>/files?cr_identifier=cr_id returns dir files without authorization
        # for embargoed catalog record whose embargo date has been reached
        self._assert_ok(available_embargoed_cr_json, 'no')

    # THE FORBIDDEN TESTS

    def test_returns_forbidden_for_restricted_catalog_record_if_no_authorization(self):
        restricted_cr_json = self.get_restricted_cr_with_files_and_dirs_from_api_with_file_details()

        # Verify /rest/directories/<dir_id>/files?cr_identifier=cr_id returns forbidden without authorization
        # for restricted catalog record
        self._assert_forbidden(restricted_cr_json, 'no')

    def test_returns_forbidden_for_embargoed_catalog_record_if_available_not_reached_and_no_authorization(self):
        not_available_embargoed_cr_json = self.get_embargoed_cr_with_files_and_dirs_from_api_with_file_details(
            False)

        # Verify /rest/directories/<dir_id>/files?cr_identifier=cr_id returns forbidden without authorization
        # for embargoed catalog record whose embargo date has not been reached
        # Deactivate credentials
        self._assert_forbidden(not_available_embargoed_cr_json, 'no')

    def _assert_forbidden(self, cr_json, credentials_type):
        dir_id = cr_json['research_dataset']['directories'][0]['identifier']
        cr_id = cr_json['identifier']
        self._set_http_authorization(credentials_type)
        response = self.client.get('/rest/directories/{0}/files?cr_identifier={1}'.format(dir_id, cr_id))
        self.assertEqual(response.status_code, status.HTTP_403_FORBIDDEN)

        response = self.client.get('/rest/directories/{0}/files?not_cr_identifier={1}'.format(dir_id, cr_id))
        self.assertEqual(response.status_code, status.HTTP_403_FORBIDDEN)

    def _assert_ok(self, cr_json, credentials_type):
        dir_file_amt = cr_json['research_dataset']['directories'][0]['details']['file_count']
        dir_id = cr_json['research_dataset']['directories'][0]['identifier']
        cr_id = cr_json['identifier']
        self._set_http_authorization(credentials_type)
        response = self.client.get('/rest/directories/{0}/files?cr_identifier={1}&recursive&depth=*'
                                   .format(dir_id, cr_id))
        self.assertEqual(response.status_code, status.HTTP_200_OK, response.data)
        self.assertEqual(len(response.data), dir_file_amt)

        response = self.client.get('/rest/directories/{0}/files?not_cr_identifier={1}&recursive&depth=*'
                                   .format(dir_id, cr_id))
        self.assertEqual(response.status_code, status.HTTP_200_OK, response.data)
        self.assertEqual(len(response.data), 0)


class DirectoryApiReadQueryFiltersTogetherTests(DirectoryApiReadCommon):
<<<<<<< HEAD

=======
>>>>>>> 62b1df9a
    """
    Test browsing files and directories with different filtering combinations:
    return ok if should work together and not ok if on opposite.
    - recursive : If directories_only=true is also specified, returns a hierarchial directory tree instead, of x depth.
    - depth: Max depth of recursion. Value must be an integer > 0, or *. default value is 1.
    - directories_only: Omit files entirely from the returned results. Use together with recursive=true and depth=x
            to get a directory tree.
    - include_parent: Includes the 'parent directory' of the contents being fetched in the results also
    - cr_identifier: Browse only files that have been selected for that record.
            Incompatible with `not_cr_identifier` parameter.
    - not_cr_identifier: Browse only files that have not been selected for that record.
            Incompatible with `cr_identifier` parameter.
    - file_fields: Field names to retrieve for files
    - directory_fields: Field names to retrieve for directories
    - file_name: Substring search from file names
    - directory_name: Substring search from directory names
    - pagination
        - offset
        - limit
    """

    def test_browsing_directories_with_filters(self):
        # directory filters including directories_only
        response = self.client.get('/rest/directories/17/files? \
            directories_only&include_parent&directory_fields=id&directory_name=phase')
        self.assertEqual(response.status_code, status.HTTP_200_OK, response.data)

        # file filters are not suppose to break anything with directories_only
        response = self.client.get('/rest/directories/17/files? \
            directories_only&include_parent&directory_fields=id&directory_name=phase& \
            file_fields=id&file_name=2')
        self.assertEqual(response.status_code, status.HTTP_200_OK, response.data)

        # adds cr_identifier
        response = self.client.get('/rest/directories/17/files? \
            directories_only&include_parent&cr_identifier=13&directory_fields=id&directory_name=phase& \
            file_fields=id&file_name=2')
        self.assertEqual(response.status_code, status.HTTP_200_OK, response.data)

        # adds not_cr_identifier
        response = self.client.get('/rest/directories/17/files? \
            directories_only&include_parent&not_cr_identifier=13&directory_fields=id&directory_name=phase& \
            file_fields=id&file_name=2')
        self.assertEqual(response.status_code, status.HTTP_200_OK, response.data)

        # cr_identifier and not_cr_identifier are NOT suppose to work together
        response = self.client.get('/rest/directories/17/files? \
            directories_only&include_parent&cr_identifier=11&not_cr_identifier=13& \
            directory_fields=id&directory_name=phase&file_fields=id&file_name=2')
        self.assertEqual(response.status_code, status.HTTP_400_BAD_REQUEST, response.data)

        # adds pagination
        response = self.client.get('/rest/directories/17/files? \
            directories_only&include_parent&cr_identifier=13&directory_fields=id&directory_name=phase& \
            file_fields=id&file_name=2&pagination')
        self.assertEqual(response.status_code, status.HTTP_200_OK, response.data)

        # adds recursive
        response = self.client.get('/rest/directories/17/files? \
            directories_only&include_parent&cr_identifier=13&directory_fields=id&directory_name=phase& \
            file_fields=id&file_name=2&recursive&depth=*')
        self.assertEqual(response.status_code, status.HTTP_200_OK, response.data)

        # adds recursive and pagination
        response = self.client.get('/rest/directories/17/files? \
            directories_only&include_parent&cr_identifier=13&directory_fields=id&directory_name=phase& \
            file_fields=id&file_name=2&recursive&depth=*')
        self.assertEqual(response.status_code, status.HTTP_200_OK, response.data)

    def test_browsing_files_and_directories_with_filters(self):
        # file filters
        response = self.client.get('/rest/directories/17/files? \
            include_parent&file_fields=id&file_name=file')
        self.assertEqual(response.status_code, status.HTTP_200_OK, response.data)

        # adds directory filters
        response = self.client.get('/rest/directories/17/files? \
            include_parent&file_fields=id&file_name=file& \
            directory_fields=id&directory_name=phase')
        self.assertEqual(response.status_code, status.HTTP_200_OK, response.data)

        # adds cr_identifier
        response = self.client.get('/rest/directories/17/files? \
            include_parent&cr_identifier=13&file_fields=id&file_name=file& \
            directory_fields=id&directory_name=phase')
        self.assertEqual(response.status_code, status.HTTP_200_OK, response.data)

        # adds not_cr_identifier
        response = self.client.get('/rest/directories/17/files? \
            include_parent&not_cr_identifier=13&file_fields=id&file_name=file& \
            directory_fields=id&directory_name=phase')
        self.assertEqual(response.status_code, status.HTTP_200_OK, response.data)

        # cr_identifier and not_cr_identifier are NOT suppose to work together
        response = self.client.get('/rest/directories/17/files? \
            include_parent&cr_identifier=13&not_cr_identifier=11&file_fields=id&file_name=file& \
            directory_fields=id&directory_name=phase')
        self.assertEqual(response.status_code, status.HTTP_400_BAD_REQUEST, response.data)

        # adds recursive, directory filters are not suppose to break anything
        response = self.client.get('/rest/directories/17/files? \
            include_parent&cr_identifier=13&file_fields=id&file_name=file& \
            directory_fields=id&directory_name=phase&recursive&depth=*')
        self.assertEqual(response.status_code, status.HTTP_200_OK, response.data)

        # adds pagination
        response = self.client.get('/rest/directories/17/files? \
            include_parent&cr_identifier=13&file_fields=id&file_name=file& \
            directory_fields=id&directory_name=phase&pagination')
        self.assertEqual(response.status_code, status.HTTP_200_OK, response.data)

        # adds recursive and pagination
        response = self.client.get('/rest/directories/17/files? \
            include_parent&cr_identifier=13&file_fields=id&file_name=file& \
            directory_fields=id&directory_name=phase&recursive&depth=*&pagination')
        self.assertEqual(response.status_code, status.HTTP_200_OK, response.data)


class DirectoryApiReadCatalogRecordFileBrowsingRetrieveSpecificFieldsTests(DirectoryApiReadCommon):

    def setUp(self):
        super().setUp()
        CatalogRecord.objects.get(pk=12).calculate_directory_byte_sizes_and_file_counts()

    def test_retrieve_requested_directory_fields_only(self):
        response = self.client.get('/rest/datasets/12?file_details&directory_fields=identifier,directory_path')
        self.assertEqual(response.status_code, status.HTTP_200_OK)
        self.assertEqual(len(response.data['research_dataset']['directories'][0]['details'].keys()), 2)
        self.assertEqual('identifier' in response.data['research_dataset']['directories'][0]['details'], True)
        self.assertEqual('directory_path' in response.data['research_dataset']['directories'][0]['details'], True)

    def test_retrieve_directory_byte_size_and_file_count(self):
        """
        There is some additional logic involved in retrieving byte_size and file_count, which warrants
        targeted tests for just those fields.
        """
        response = self.client.get('/rest/datasets/12?file_details&directory_fields=identifier,byte_size')
        self.assertEqual(response.status_code, status.HTTP_200_OK)
        self.assertEqual(len(response.data['research_dataset']['directories'][0]['details'].keys()), 2)
        self.assertEqual('identifier' in response.data['research_dataset']['directories'][0]['details'], True)
        self.assertEqual('byte_size' in response.data['research_dataset']['directories'][0]['details'], True)

        response = self.client.get('/rest/datasets/12?file_details&directory_fields=identifier,file_count')
        self.assertEqual(response.status_code, status.HTTP_200_OK)
        self.assertEqual(len(response.data['research_dataset']['directories'][0]['details'].keys()), 2)
        self.assertEqual('identifier' in response.data['research_dataset']['directories'][0]['details'], True)
        self.assertEqual('file_count' in response.data['research_dataset']['directories'][0]['details'], True)

    def test_retrieve_requested_file_fields_only(self):
        response = self.client.get('/rest/datasets/12?file_details&file_fields=identifier,file_path')
        self.assertEqual(response.status_code, status.HTTP_200_OK)
        self.assertEqual(len(response.data['research_dataset']['files'][0]['details'].keys()), 2)
        self.assertEqual('identifier' in response.data['research_dataset']['files'][0]['details'], True)
        self.assertEqual('file_path' in response.data['research_dataset']['files'][0]['details'], True)

    def test_retrieve_requested_file_and_directory_fields_only(self):
        response = self.client.get('/rest/datasets/12?file_details&file_fields=identifier&directory_fields=id')
        self.assertEqual(response.status_code, status.HTTP_200_OK)
        self.assertEqual(len(response.data['research_dataset']['files'][0]['details'].keys()), 1)
        self.assertEqual('identifier' in response.data['research_dataset']['files'][0]['details'], True)
        self.assertEqual(len(response.data['research_dataset']['directories'][0]['details'].keys()), 1)
        self.assertEqual('id' in response.data['research_dataset']['directories'][0]['details'], True)


class DirectoryApiReadEndUserAccess(DirectoryApiReadCommon):

    '''
    Test End User Access permissions when browsing files using /rest/directories api.

    Note: In these tests, the token by default does not have correct project groups.
    Token project groups are only made valid by calling _update_token_with_project_of_directory().
    '''

    def setUp(self):
        super().setUp()
        self.token = get_test_oidc_token()
        self._mock_token_validation_succeeds()

    def _update_token_with_project_of_directory(self, dir_id):
        proj = Directory.objects.get(pk=dir_id).project_identifier
        self.token['group_names'].append('IDA01:%s' % proj)
        self._use_http_authorization(method='bearer', token=self.token)

    @responses.activate
    def test_user_can_browse_files_from_their_projects(self):
        '''
        Ensure users can only read files from /rest/directories owned by them.
        '''
        self._use_http_authorization(method='bearer', token=self.token)

        # first read files without project access - should fail
        response = self.client.get('/rest/directories/1')
        self.assertEqual(response.status_code, status.HTTP_403_FORBIDDEN, response.data)
        response = self.client.get('/rest/directories/1/files')
        self.assertEqual(response.status_code, status.HTTP_403_FORBIDDEN, response.data)

        # set user to same project as previous files and try again. should now succeed
        self._update_token_with_project_of_directory(1)

        response = self.client.get('/rest/directories/1')
        self.assertEqual(response.status_code, status.HTTP_200_OK, response.data)
        response = self.client.get('/rest/directories/1/files')
        self.assertEqual(response.status_code, status.HTTP_200_OK, response.data)

    @responses.activate
    def test_browsing_by_project_and_file_path_is_protected(self):
        self._use_http_authorization(method='bearer', token=self.token)

        dr = Directory.objects.get(pk=2)
        response = self.client.get('/rest/directories/files?path=%s&project=%s' %
            (dr.directory_path, dr.project_identifier))
        self.assertEqual(response.status_code, status.HTTP_403_FORBIDDEN, response.data)

        self._update_token_with_project_of_directory(2)
        response = self.client.get('/rest/directories/files?path=%s&project=%s' %
            (dr.directory_path, dr.project_identifier))
        self.assertEqual(response.status_code, status.HTTP_200_OK, response.data)

    @responses.activate
    def test_browsing_in_cr_context(self):
        '''
        Cr with open access type should be available for any end-user api user. Browsing files for a cr with restricted
        access type should be forbidden for non-owner (or service) user.
        '''
        cr = CatalogRecord.objects.get(pk=1)
        self._use_http_authorization(method='bearer', token=self.token)
        response = self.client.get('/rest/directories/3/files?cr_identifier={0}'.format(cr.identifier))
        self.assertEqual(response.status_code, status.HTTP_200_OK, response.data)

        cr.research_dataset['access_rights']['access_type']['identifier'] = ACCESS_TYPES['restricted']
        cr.force_save()

        response = self.client.get('/rest/directories/3/files?cr_identifier={0}'.format(cr.identifier))
        self.assertEqual(response.status_code, status.HTTP_403_FORBIDDEN)

    @responses.activate
    def test_browsing_in_not_cr_context(self):
        '''
        Cr with open access type should be available for any end-user api user. Browsing files for a cr with restricted
        access type should be forbidden for non-owner (or service) user.
        '''
        cr = CatalogRecord.objects.get(pk=1)
        self._use_http_authorization(method='bearer', token=self.token)
        response = self.client.get('/rest/directories/3/files?not_cr_identifier={0}'.format(cr.identifier))
        self.assertEqual(response.status_code, status.HTTP_200_OK, response.data)

        cr.research_dataset['access_rights']['access_type']['identifier'] = ACCESS_TYPES['restricted']
        cr.force_save()

        response = self.client.get('/rest/directories/3/files?not_cr_identifier={0}'.format(cr.identifier))
        self.assertEqual(response.status_code, status.HTTP_403_FORBIDDEN, response.data)


class DirectoryApiReadPaginationTests(DirectoryApiReadCommon):

    """
    Test paginated directory and file browsing.
    Should return directories and/or files depending on limit and offset parameters. Defaul is ofcet is 10
    """

    def setUp(self):
        self._use_http_authorization()
        self._create_test_dirs(14)

    def test_read_directory_with_default_limit_pagination(self):
        """
        Test browsing files with pagination
        """
        file_dict = self._get_dirs_files_ids('/rest/directories/24/files')

        response = self.client.get('/rest/directories/24/files?pagination')
        self.assertEqual(response.status_code, status.HTTP_200_OK)
        self.assertEqual(len(response.data['results']['directories']), 10)
        self.assertEqual(len(response.data['results']['files']), 0)
        self.assertEqual(response.data['results']['directories'][0]['id'], file_dict['directories'][0])
        self.assertEqual(response.data['results']['directories'][9]['id'], file_dict['directories'][9])

        next_link = response.data['next'].split('http://testserver')[1]
        response = self.client.get(next_link)
        self.assertEqual(response.status_code, status.HTTP_200_OK)
        self.assertEqual(len(response.data['results']['directories']), 4)
        self.assertEqual(len(response.data['results']['files']), 6)
        self.assertEqual(response.data['results']['directories'][0]['id'], file_dict['directories'][10])
        self.assertEqual(response.data['results']['directories'][3]['id'], file_dict['directories'][13])
        self.assertEqual(response.data['results']['files'][0]['id'], file_dict['files'][0])
        self.assertEqual(response.data['results']['files'][5]['id'], file_dict['files'][5])

        next_link = response.data['next'].split('http://testserver')[1]
        response = self.client.get(next_link)
        self.assertEqual(response.status_code, status.HTTP_200_OK)
        self.assertEqual(len(response.data['results']['directories']), 0)
        self.assertEqual(len(response.data['results']['files']), 10)
        self.assertEqual(response.data['results']['files'][0]['id'], file_dict['files'][6])
        self.assertEqual(response.data['results']['files'][9]['id'], file_dict['files'][15])

        prev_link = response.data['previous'].split('http://testserver')[1]
        response = self.client.get(prev_link)
        self.assertEqual(response.status_code, status.HTTP_200_OK)
        self.assertEqual(len(response.data['results']['directories']), 4)
        self.assertEqual(len(response.data['results']['files']), 6)
        self.assertEqual(response.data['results']['directories'][0]['id'], file_dict['directories'][10])
        self.assertEqual(response.data['results']['directories'][3]['id'], file_dict['directories'][13])
        self.assertEqual(response.data['results']['files'][0]['id'], file_dict['files'][0])
        self.assertEqual(response.data['results']['files'][5]['id'], file_dict['files'][5])

    def test_read_directory_with_custom_limit_pagination(self):
        file_dict = self._get_dirs_files_ids('/rest/directories/24/files')

        response = self.client.get('/rest/directories/24/files?limit=4&offset=12&pagination')
        self.assertEqual(response.status_code, status.HTTP_200_OK)
        self.assertEqual(len(response.data['results']['directories']), 2)
        self.assertEqual(response.data['results']['directories'][0]['id'], file_dict['directories'][12])
        self.assertEqual(response.data['results']['directories'][1]['id'], file_dict['directories'][13])
        self.assertEqual(len(response.data['results']['files']), 2)
        self.assertEqual(response.data['results']['files'][0]['id'], file_dict['files'][0])
        self.assertEqual(response.data['results']['files'][1]['id'], file_dict['files'][1])

        next_link = response.data['next'].split('http://testserver')[1]
        prev_link = response.data['previous'].split('http://testserver')[1]

        response = self.client.get(next_link)
        self.assertEqual(response.status_code, status.HTTP_200_OK)
        self.assertEqual(len(response.data['results']['directories']), 0)
        self.assertEqual(len(response.data['results']['files']), 4)
        self.assertEqual(response.data['results']['files'][0]['id'], file_dict['files'][2])
        self.assertEqual(response.data['results']['files'][3]['id'], file_dict['files'][5])

        response = self.client.get(prev_link)
        self.assertEqual(response.status_code, status.HTTP_200_OK)
        self.assertEqual(len(response.data['results']['directories']), 4)
        self.assertEqual(len(response.data['results']['files']), 0)
        self.assertEqual(response.data['results']['directories'][0]['id'], file_dict['directories'][8])
        self.assertEqual(response.data['results']['directories'][3]['id'], file_dict['directories'][11])

    def test_read_directory_with_recursive_and_pagination(self):
        '''
        Query with recursive flag must return only files as a list
        '''
        file_list = self._get_dirs_files_ids('/rest/directories/24/files?recursive')

        response = self.client.get('/rest/directories/24/files?recursive&pagination')
        self.assertEqual(response.status_code, status.HTTP_200_OK)
        self.assertEqual(len(response.data['results']), 10)
        self.assertEqual(response.data['results'][0]['id'], file_list[0])
        self.assertEqual(response.data['results'][9]['id'], file_list[9])

        next_link = response.data['next'].split('http://testserver')[1]
        response = self.client.get(next_link)
        self.assertEqual(response.status_code, status.HTTP_200_OK)
        self.assertEqual(len(response.data['results']), 10)
        self.assertEqual(response.data['results'][0]['id'], file_list[10])
        self.assertEqual(response.data['results'][9]['id'], file_list[19])

        prev_link = response.data['previous'].split('http://testserver')[1]
        response = self.client.get(prev_link)
        self.assertEqual(response.status_code, status.HTTP_200_OK)
        self.assertEqual(len(response.data['results']), 10)
        self.assertEqual(response.data['results'][0]['id'], file_list[0])
        self.assertEqual(response.data['results'][9]['id'], file_list[9])

    def test_read_directory_with_dirs_only_and_pagination(self):
        '''
        Query with directories_only flag must return only directories
        '''
        file_dict = self._get_dirs_files_ids('/rest/directories/24/files?directories_only')['directories']

        response = self.client.get('/rest/directories/24/files?directories_only&pagination=true')
        self.assertEqual(response.status_code, status.HTTP_200_OK, response.data)
        self.assertEqual(len(response.data['results']['directories']), 10)
        self.assertEqual(response.data['results']['directories'][0]['id'], file_dict[0])
        self.assertEqual(response.data['results']['directories'][9]['id'], file_dict[9])

        next_link = response.data['next'].split('http://testserver')[1]
        response = self.client.get(next_link)
        self.assertEqual(response.status_code, status.HTTP_200_OK)
        self.assertEqual(len(response.data['results']['directories']), 4)
        self.assertEqual(response.data['results']['directories'][0]['id'], file_dict[10])
        self.assertEqual(response.data['results']['directories'][3]['id'], file_dict[13])

        prev_link = response.data['previous'].split('http://testserver')[1]
        response = self.client.get(prev_link)
        self.assertEqual(response.status_code, status.HTTP_200_OK)
        self.assertEqual(len(response.data['results']['directories']), 10)
        self.assertEqual(response.data['results']['directories'][0]['id'], file_dict[0])
        self.assertEqual(response.data['results']['directories'][9]['id'], file_dict[9])

    def test_read_directory_with_parent_and_pagination(self):
        '''
        Query with directories_only flag must return only directories
        '''
        file_dict = self._get_dirs_files_ids('/rest/directories/24/files?include_parent')

        response = self.client.get('/rest/directories/24/files?include_parent&pagination=true')
        self.assertEqual(response.status_code, status.HTTP_200_OK)
        self.assertEqual(len(response.data['results']['directories']), 10)
        self.assertEqual(response.data['results']['directories'][0]['id'], file_dict['directories'][0])
        self.assertEqual(response.data['results']['directories'][9]['id'], file_dict['directories'][9])
        self.assertEqual(response.data['results']['id'], 24)
        self.assertEqual(response.data['results']['directory_name'], "10")

        next_link = response.data['next'].split('http://testserver')[1]
        response = self.client.get(next_link)
        self.assertEqual(response.status_code, status.HTTP_200_OK)
        self.assertEqual(len(response.data['results']['directories']), 4)
        self.assertEqual(len(response.data['results']['files']), 6)
        self.assertEqual(response.data['results']['directories'][0]['id'], file_dict['directories'][10])
        self.assertEqual(response.data['results']['directories'][3]['id'], file_dict['directories'][13])
        self.assertEqual(response.data['results']['files'][0]['id'], file_dict['files'][0])
        self.assertEqual(response.data['results']['files'][5]['id'], file_dict['files'][5])
        self.assertEqual(response.data['results']['id'], 24)
        self.assertEqual(response.data['results']['directory_name'], "10")


class DirectoryApiReadFileNameDirectoryNameTests(DirectoryApiReadCommon):

    """
    Test browsing files with queries on file and directory names.
    """

    def setUp(self):
        self._use_http_authorization()
        self._create_test_dirs(5)

    def test_browsing_directory_with_file_name(self):

        response = self.client.get('/rest/directories/24/files?file_name=')
        self.assertEqual(response.status_code, status.HTTP_200_OK)
        self.assertEqual(len(response.data['files']), 51)

        response = self.client.get('/rest/directories/24/files?file_name=_name_1')
        self.assertEqual(response.status_code, status.HTTP_200_OK)
        self.assertEqual(len(response.data['files']), 21)

        response = self.client.get('/rest/directories/24/files?file_name=0')
        self.assertEqual(response.status_code, status.HTTP_200_OK)
        self.assertEqual(len(response.data['files']), 15)

        response = self.client.get('/rest/directories/24/files?file_name=_name_118')
        self.assertEqual(response.status_code, status.HTTP_200_OK)
        self.assertEqual(len(response.data['files']), 1)

    def test_browsing_directory_with_directory_name(self):

        response = self.client.get('/rest/directories/24/files?directory_name=')
        self.assertEqual(response.status_code, status.HTTP_200_OK)
        self.assertEqual(len(response.data['directories']), 5)

        response = self.client.get('/rest/directories/24/files?directory_name=dir_1')
        self.assertEqual(response.status_code, status.HTTP_200_OK)
        self.assertEqual(len(response.data['directories']), 1)

        response = self.client.get('/rest/directories/24/files?directory_name=dir')
        self.assertEqual(response.status_code, status.HTTP_200_OK)
        self.assertEqual(len(response.data['directories']), 5)

    def test_browsing_directory_with_directory_and_file_name(self):

        response = self.client.get('/rest/directories/24/files?directory_name=&file_name=')
        self.assertEqual(response.status_code, status.HTTP_200_OK)
        self.assertEqual(len(response.data['directories']), 5)
        self.assertEqual(len(response.data['files']), 51)

        response = self.client.get('/rest/directories/24/files?directory_name=dir_1&file_name=file_name_120')
        self.assertEqual(response.status_code, status.HTTP_200_OK)
        self.assertEqual(len(response.data['directories']), 1)
        self.assertEqual(len(response.data['files']), 1)

        response = self.client.get('/rest/directories/24/files?directory_name=dir&file_name=not_existing')
        self.assertEqual(response.status_code, status.HTTP_200_OK)
        self.assertEqual(len(response.data['directories']), 5)
        self.assertEqual(len(response.data['files']), 0)

    def test_browsing_directory_with_file_and_dir_name_and_pagination(self):
        # second page should return last filtered files
        response = self.client.get('/rest/directories/24/files?file_name=0&pagination&limit=10&offset=10')
        self.assertEqual(response.status_code, status.HTTP_200_OK)
        self.assertEqual(len(response.data['results']['directories']), 0)
        self.assertEqual(len(response.data['results']['files']), 10)

        # first page with limit of 3 should return first filtered directories
        response = self.client.get('/rest/directories/24/files?directory_name=dir_&pagination&limit=3')
        self.assertEqual(response.status_code, status.HTTP_200_OK)
        self.assertEqual(len(response.data['results']['directories']), 3)
        self.assertEqual(len(response.data['results']['files']), 0)

        # first page with limit of 3 should return first filtered directories
        response = self.client.get('/rest/directories/24/files?directory_name=dir_1&file_name=0&pagination')
        self.assertEqual(response.status_code, status.HTTP_200_OK)
        self.assertEqual(len(response.data['results']['directories']), 1)
        self.assertEqual(len(response.data['results']['files']), 9)

    def test_browsing_directory_with_directory_and_file_name_and_dirs_only(self):

        response = self.client.get('/rest/directories/24/files?file_name=_name_11&directories_only')
        self.assertEqual(response.status_code, status.HTTP_200_OK, response.data)
        self.assertEqual(len(response.data['directories']), 5)
        self.assertEqual(response.data.get('files'), None)

        response = self.client.get('/rest/directories/24/files?directory_name=dir_5&directories_only')
        self.assertEqual(response.status_code, status.HTTP_200_OK)
        self.assertEqual(len(response.data['directories']), 1)
        self.assertEqual(response.data.get('files'), None)

    def test_browsing_directory_with_directory_and_file_name_and_recursive(self):

        response = self.client.get('/rest/directories/24/files?file_name=_name_11&recursive')
        self.assertEqual(response.status_code, status.HTTP_200_OK)
        self.assertEqual(len(response.data), 10)

        # should have one file from directory with the rest of filtered files
        response = self.client.get('/rest/directories/24/files?directory_name=dir_5&file_name=5&recursive&depth=*')
        self.assertEqual(response.status_code, status.HTTP_200_OK)
        self.assertEqual(len(response.data), 6)

    def test_browsing_directory_with_directory_and_file_name_and_cr_identifier_and_not_cr_identifier(self):
        # tests for directory_name and cr_identifier
        response = self.client.get('/rest/directories/17/files?directory_name=2&cr_identifier=13')
        self.assertEqual(response.status_code, status.HTTP_200_OK, response.data)
        self.assertEqual(len(response.data['directories']), 1)

        response = self.client.get('/rest/directories/17/files?directory_name=phase&cr_identifier=13')
        self.assertEqual(response.status_code, status.HTTP_200_OK, response.data)
        self.assertEqual(len(response.data['directories']), 2)

        response = self.client.get('/rest/directories/17/files?directory_name=&cr_identifier=13')
        self.assertEqual(response.status_code, status.HTTP_200_OK, response.data)
        self.assertEqual(len(response.data['directories']), 2)

        # tests for directory_name and not_cr_identifier
        response = self.client.get('/rest/directories/17/files?directory_name=phase&not_cr_identifier=13')
        self.assertEqual(response.status_code, status.HTTP_200_OK, response.data)
        self.assertEqual(len(response.data['directories']), 0)

        response = self.client.get('/rest/directories/17/files?directory_name=2&not_cr_identifier=13')
        self.assertEqual(response.status_code, status.HTTP_200_OK, response.data)
        self.assertEqual(len(response.data['directories']), 0)

        # tests for file_name and cr_identifier
        response = self.client.get('/rest/directories/12/files?file_name=22&cr_identifier=13')
        self.assertEqual(response.status_code, status.HTTP_200_OK, response.data)
        self.assertEqual(len(response.data['files']), 1)

        response = self.client.get('/rest/directories/12/files?file_name=name_&cr_identifier=13')
        self.assertEqual(response.status_code, status.HTTP_200_OK, response.data)
        self.assertEqual(len(response.data['files']), 3)

        response = self.client.get('/rest/directories/12/files?file_name=&cr_identifier=13')
        self.assertEqual(response.status_code, status.HTTP_200_OK, response.data)
        self.assertEqual(len(response.data['files']), 3)

        response = self.client.get('/rest/directories/17/files?file_name=&cr_identifier=13&directories_only')
        self.assertEqual(response.status_code, status.HTTP_200_OK, response.data)
        self.assertEqual(response.data.get('files'), None)

        # tests for file_name and not_cr_identifier
        response = self.client.get('/rest/directories/16/files?file_name=name&not_cr_identifier=13')
        self.assertEqual(response.status_code, status.HTTP_200_OK, response.data)
        self.assertEqual(len(response.data['files']), 1)

        response = self.client.get('/rest/directories/16/files?file_name=name_2&not_cr_identifier=13')
        self.assertEqual(response.status_code, status.HTTP_200_OK, response.data)
        self.assertEqual(len(response.data['files']), 1)

        response = self.client.get('/rest/directories/16/files?file_name=name_1&not_cr_identifier=13')
        self.assertEqual(response.status_code, status.HTTP_200_OK, response.data)
        self.assertEqual(len(response.data['files']), 0)<|MERGE_RESOLUTION|>--- conflicted
+++ resolved
@@ -775,10 +775,6 @@
 
 
 class DirectoryApiReadQueryFiltersTogetherTests(DirectoryApiReadCommon):
-<<<<<<< HEAD
-
-=======
->>>>>>> 62b1df9a
     """
     Test browsing files and directories with different filtering combinations:
     return ok if should work together and not ok if on opposite.
