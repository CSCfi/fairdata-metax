--- conflicted
+++ resolved
@@ -15,12 +15,8 @@
 """
 from django.conf.urls import url, include
 
-<<<<<<< HEAD
-from metax_api.api.base.router import api_urlpatterns as api_v1
 from metax_api.api.oaipmh.base.view import oaipmh_view as oaipmh
-=======
 from metax_api.api.rest.base.router import api_urlpatterns as api_v1
->>>>>>> ec5a1534
 
 urlpatterns = [
     url(r'^rest/', include(api_v1)),
