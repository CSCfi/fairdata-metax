--- conflicted
+++ resolved
@@ -3,13 +3,6 @@
 python: 3.5.1
 branches:
   only:
-<<<<<<< HEAD
-    - staging
-cache: pip
-#env:
-#  global:
-#    - DJANGO_SETTINGS_MODULE="./src/metax_api/settings_staging.py"
-=======
     - dev
     - staging
     - master
@@ -17,7 +10,6 @@
 env:
   global:
     - DJANGO_SETTINGS_MODULE="$TRAVIS_BUILD_DIR/src/metax_api/settings.py"
->>>>>>> b2e98e85
 #before_install:
 addons:
   postgresql: "9.6"
@@ -26,21 +18,12 @@
 install:
   - sudo pip install ansible
 #  - sudo apt-get install -y postgresql-9.6-postgis-2.3
-<<<<<<< HEAD
-  - sudo service postgresql restart
-  - pip install -r requirements.txt This should be run automatically by Travis
-#  - pip install coveralls this is used in junction script coverage.. and after_success coveralls. Would require using coveralls.io
-before_script:
-#  - psql -U postgres -c "create extension postgis"
-#  - psql -U postgres < resources/sql/init.sql Place here something that will create db user, metax db and what is needed before django generated the tables etc and populated with test data
-=======
     - pip install -r requirements.txt
     - sudo service postgresql restart
 #  - pip install coveralls this is used in junction script coverage.. and after_success coveralls. Would require using coveralls.io
 before_script:
 #  - psql -U postgres -c "create extension postgis"
   - psql -U postgres < resources/sql/init_test.sql
->>>>>>> b2e98e85
 script: true
  # - flake8 .
 #  - python manage.py makemigrations
@@ -51,12 +34,7 @@
 #  - coverage run manage.py test metax-api
 after_success:
 #  - coveralls
-<<<<<<< HEAD
-  - git clone https://github.com/CSCfi/metax-ops
-  - cd metax-ops/ansible/ && ansible-playbook -vv -i staging deploy.yml
-=======
   - ./.travis-deploy.sh
->>>>>>> b2e98e85
 notifications:
   flowdock:
     secure: "knEJ+vdnX/bocuR+qxXlU7EwyjuhUZX9RMEx4BPNy6eILCb1gUbDodzg+PgWKn+7feLLLhizkcBi5inZ8nzwfeMFkWEHAfKESq2ameYuXCKur1E9T9w8g9GIuxPamxgtIiC+ZOoeYrX2nwKXf2YwkBVeoavsldr4Tpx/6k7p2YPaRaJfLPxpmCsXwmyxdTtp0Q1J7gfdxEAlIwNxZxK1fkGT+JMHa7Q5CcXNijvyrXltb8ncgBrEYoUrmXZTCeSeRdkD+qxjMchc5l/pJ3xLRTe3jkrqM7ECLpA4fSkLmn/DuoHNKc7pzEtCznr4KRegA6Fejo2gIbY+iqxR83ha7N204dkW/3sgwWZtx14GW7VGEV/48sGwrfaLf6FL5aIqd1L7qi8V2bzrVMNxsC/5N59LFOEWAhiczJ7tPn2QW+dGVlKoFFQbZmfyRbu8gxuo5USuCdNwTryVfv0qXk8nfCqtRiqsYvVUEvj0F7Q4zPjaOWgm0+oetzgGCLAR+NRzs+aYwvghV+4144vivlAIJgGt1zTytT/WADHNno7dHOT/oHCUCWBqxzLlneM8KdD380p7py7/qb0pBZw1eptMCg9vwdsuin6tDOy7L9ZxIEVHKxaOojsvt2exR4u5nVpdPPpjmH07j8CP6XSQX+gyFscJ5Jou6Iazy9tVL/sDj3o="