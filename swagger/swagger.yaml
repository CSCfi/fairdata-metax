--- conflicted
+++ resolved
@@ -382,13 +382,9 @@
           default: 100
       responses:
         "200":
-<<<<<<< HEAD
           description: successful operation, returns a list of datasets containing full dataset objects including their data catalog and contract information. when using query parameters, search result can be an empty list.
-=======
-          description: successful operation, returns a list of datasets containing full dataset objects including their dataset catalog and contract information. when using query parameters, search result can be an empty list.
           schema:
             $ref: '#/definitions/CatalogRecord'
->>>>>>> 134d8215
       tags:
         - Dataset API
     post:
