--- conflicted
+++ resolved
@@ -1364,7 +1364,6 @@
             $ref: '#/definitions/CatalogRecord'
       tags:
         - Dataset RPC
-<<<<<<< HEAD
   /rpc/datasets/refresh_directory_content:
     post:
       summary: Search for new frozen files from directory and add them to dataset
@@ -1383,7 +1382,6 @@
           description: successful operation. Files were added and new dataset version was created. Returns information about the new dataset version.
         '204':
           description: successful operation. Files were added and new dataset version was not created or no new files were found. Returns no content.
-=======
   /rpc/datasets/fix_deprecated:
     post:
       summary: Fixes deprecated dataset
@@ -1397,7 +1395,6 @@
       responses:
         '200':
           description: successful operation, returns information about the new dataset version.
->>>>>>> d1623853
       tags:
         - Dataset RPC
   # /rpc/statistics/count_datasets:
